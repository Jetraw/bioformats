# Builds using maven
# Pass the arguments you wish to run to maven_commands variable, default command will be mvn install
---
name: Maven

on: 
  push:
  pull_request:
  schedule:
    - cron: '0 0 * * 0'

jobs:
  build:
    strategy:
      matrix:
<<<<<<< HEAD
        java: [8, 11]
=======
        java: [1.8, 11, 17]
>>>>>>> ff0cd76d
        os: [ubuntu-latest, windows-latest, macos-latest]
    runs-on: ${{ matrix.os }}
    env:
      maven_commands: install # default is install
    steps:
      - uses: actions/checkout@v2
      - name: Set up JDK ${{ matrix.java }}
        uses: actions/setup-java@v3
        with:
          java-version: ${{ matrix.java }}
          distribution: 'zulu'
          cache: 'maven'
      - name: Build
        run: mvn ${{ env.maven_commands }}
  deploy:
    if: ${{ github.ref == 'refs/heads/develop' && github.repository_owner == 'ome' }}
    needs: build
    runs-on: ubuntu-latest
    steps:
      - uses: actions/checkout@v2
      - name: Retrieve version
        id: get_version
        run: |
          VERSION=$( mvn help:evaluate -Dexpression=project.version -q -DforceStdout )
          echo "version=$VERSION" >> $GITHUB_OUTPUT
      - name: Set server
        id: set_server
        run: |
          if [[ ${{ steps.get_version.outputs.version }} =~ 'SNAPSHOT' ]]; then
            echo server='ome.snapshots' >> $GITHUB_OUTPUT
          else
            echo server='ome.staging' >> $GITHUB_OUTPUT
          fi
      - name: Set up Repository
        uses: actions/setup-java@v3
        with:
          java-version: 8
          distribution: 'zulu'
          server-id: ${{ steps.set_server.outputs.server }}
          server-username: MAVEN_USERNAME
          server-password: MAVEN_PASSWORD
      - name: Deploy SNAPSHOT
        run: mvn deploy
        env:
          MAVEN_USERNAME: ${{ secrets.CI_DEPLOY_USER }}
          MAVEN_PASSWORD: ${{ secrets.CI_DEPLOY_PASS }}
<|MERGE_RESOLUTION|>--- conflicted
+++ resolved
@@ -13,11 +13,7 @@
   build:
     strategy:
       matrix:
-<<<<<<< HEAD
-        java: [8, 11]
-=======
-        java: [1.8, 11, 17]
->>>>>>> ff0cd76d
+        java: [8, 11, 17]
         os: [ubuntu-latest, windows-latest, macos-latest]
     runs-on: ${{ matrix.os }}
     env:
