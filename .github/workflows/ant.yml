--- conflicted
+++ resolved
@@ -18,13 +18,9 @@
           java-version: ${{ matrix.java }}
           distribution: 'zulu'
       - name: Build with Ant
-<<<<<<< HEAD
-        run: ./tools/test-build ant
-=======
         run: |
             ./tools/test-build ant
             ant docs
->>>>>>> 32c42f07
       - name: Upload artifacts
         # upload just one set of artifacts for easier PR review
         if: matrix.os == 'ubuntu-latest' && matrix.java == '1.8'
