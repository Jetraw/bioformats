---
name: Ant

on: [push, pull_request]

jobs:
  build:
    strategy:
      matrix:
        java: [1.8, 11, 17]
        os: [ubuntu-latest, windows-latest]
    runs-on: ${{ matrix.os }}
    steps:
      - uses: actions/checkout@v2
      - name: Set up JDK ${{ matrix.java }}
        uses: actions/setup-java@v1
        with:
          java-version: ${{ matrix.java }}
      - name: Build with Ant
<<<<<<< HEAD
        run: |
            ./tools/test-build ant
            ant docs
=======
        run: ./tools/test-build ant
      - name: Upload artifacts
        # upload just one set of artifacts for easier PR review
        if: matrix.os == 'ubuntu-latest' && matrix.java == '1.8'
        uses: actions/upload-artifact@v3
        with:
          path: artifacts/
          retention-days: 30
>>>>>>> ff0cd76d
<|MERGE_RESOLUTION|>--- conflicted
+++ resolved
@@ -17,17 +17,13 @@
         with:
           java-version: ${{ matrix.java }}
       - name: Build with Ant
-<<<<<<< HEAD
         run: |
             ./tools/test-build ant
             ant docs
-=======
-        run: ./tools/test-build ant
       - name: Upload artifacts
         # upload just one set of artifacts for easier PR review
         if: matrix.os == 'ubuntu-latest' && matrix.java == '1.8'
         uses: actions/upload-artifact@v3
         with:
           path: artifacts/
-          retention-days: 30
->>>>>>> ff0cd76d
+          retention-days: 30