--- conflicted
+++ resolved
@@ -173,11 +173,8 @@
       <sysproperty key="testng.directory" value="${testng.directory}"/>
       <sysproperty key="testng.omexmlDirectory" value="${testng.omexmlDirectory}"/>
       <sysproperty key="testng.configDirectory" value="${testng.configDirectory}"/>
-<<<<<<< HEAD
       <sysproperty key="testng.cacheDirectory" value="${testng.cacheDirectory}"/>
-=======
-      <sysproperty key="testng.allow-missing" value="${testng.allow-missing}"/>
->>>>>>> f7718c8e
+      <sysproperty key="testng.allow-missing" value="${testng.allow-missing}"/>
       <sysproperty key="testng.multiplier" value="${testng.multiplier}"/>
       <sysproperty key="lurawave.license" value="${lurawave.license}"/>
       <sysproperty key="testng.in-memory" value="${testng.in-memory}"/>
