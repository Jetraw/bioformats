--- conflicted
+++ resolved
@@ -8,11 +8,7 @@
   <parent>
     <groupId>loci</groupId>
     <artifactId>pom-scifio</artifactId>
-<<<<<<< HEAD
-    <version>4.4.2</version>
-=======
     <version>4.4.4</version>
->>>>>>> 96c615be
     <relativePath>../..</relativePath>
   </parent>
 
