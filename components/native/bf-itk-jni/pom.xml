--- conflicted
+++ resolved
@@ -8,11 +8,7 @@
   <parent>
     <groupId>loci</groupId>
     <artifactId>pom-scifio-native</artifactId>
-<<<<<<< HEAD
-    <version>4.4.2</version>
-=======
     <version>4.4.4</version>
->>>>>>> 96c615be
   </parent>
 
   <artifactId>pom-scifio-native-bf-itk-jni</artifactId>
