/*
 * #%L
 * Bio-Formats Plugins for ImageJ: a collection of ImageJ plugins including the
 * Bio-Formats Importer, Bio-Formats Exporter, Bio-Formats Macro Extensions,
 * Data Browser and Stack Slicer.
 * %%
<<<<<<< HEAD
 * Copyright (C) 2006 - 2016 Open Microscopy Environment:
=======
 * Copyright (C) 2006 - 2017 Open Microscopy Environment:
>>>>>>> 739894ef
 *   - Board of Regents of the University of Wisconsin-Madison
 *   - Glencoe Software, Inc.
 *   - University of Dundee
 * %%
 * This program is free software: you can redistribute it and/or modify
 * it under the terms of the GNU General Public License as
 * published by the Free Software Foundation, either version 2 of the 
 * License, or (at your option) any later version.
 * 
 * This program is distributed in the hope that it will be useful,
 * but WITHOUT ANY WARRANTY; without even the implied warranty of
 * MERCHANTABILITY or FITNESS FOR A PARTICULAR PURPOSE.  See the
 * GNU General Public License for more details.
 * 
 * You should have received a copy of the GNU General Public 
 * License along with this program.  If not, see
 * <http://www.gnu.org/licenses/gpl-2.0.html>.
 * #L%
 */

package loci.plugins.util;

import ij.IJ;
import ij.ImagePlus;
import ij.Prefs;
import ij.WindowManager;
import ij.gui.EllipseRoi;
import ij.gui.Line;
import ij.gui.OvalRoi;
import ij.gui.Overlay;
import ij.gui.PointRoi;
import ij.gui.PolygonRoi;
import ij.gui.Roi;
import ij.gui.ShapeRoi;
import ij.gui.TextRoi;
import ij.plugin.frame.RoiManager;

import java.awt.Color;
import java.awt.Font;
import java.awt.Rectangle;
import java.util.ArrayList;
import java.util.List;

import loci.formats.MetadataTools;
import loci.formats.meta.IMetadata;
import loci.formats.meta.MetadataStore;
import loci.formats.ome.OMEXMLMetadata;
import loci.plugins.in.ImporterOptions;
import ome.units.quantity.Length;
import ome.units.UNITS;
import ome.xml.model.Ellipse;
import ome.xml.model.OME;
import ome.xml.model.Point;
import ome.xml.model.Polygon;
import ome.xml.model.Polyline;
import ome.xml.model.Shape;
import ome.xml.model.Union;
import ome.xml.model.primitives.NonNegativeInteger;


// TODO: Stored ROIs are not correctly linked to Image.

/**
 * Utility class for managing regions of interest within ImageJ.
 * Capable of constructing ROIs within ImageJ's ROI manager matching
 * those specified in an OME metadata store, and vice versa.
 *
 * @author Melissa Linkert melissa at glencoesoftware.com
 */
public class ROIHandler {

  // -- ROIHandler API methods --

  /**
   * Look for ROIs in the given OMEXMLMetadata; if any are present, apply
   * them to the given images and display them in the ROI manager.
   */
  public static void openROIs(IMetadata retrieve, ImagePlus[] images) {
    openROIs(retrieve,images, false);
  }

  /**
   * Opens the rois and converts them into ImageJ Rois.
   *
   * @param retrieve The OMEXML store.
   * @param images The imageJ object.
   * @param isOMERO <code>true</code> if data stored in OMERO,
   *        <code>false</code> otherwise.
   */
  public static void openROIs(IMetadata retrieve, ImagePlus[] images,
          boolean isOMERO) {
    openROIs(retrieve, images, isOMERO, ImporterOptions.ROIS_MODE_MANAGER);  
  }
  
  /**
   * Opens the rois and converts them into ImageJ Rois.
   *
   * @param retrieve The OMEXML store.
   * @param images The imageJ object.
   * @param isOMERO <code>true</code> if data stored in OMERO,
   *        <code>false</code> otherwise.
   * @param roisMode Determines whether to import Rois to overlay or RoiManager
   */
  public static void openROIs(IMetadata retrieve, ImagePlus[] images,
          boolean isOMERO, String roisMode) {
    if (!(retrieve instanceof OMEXMLMetadata)) return;
    int nextRoi = 0;
    RoiManager manager = RoiManager.getInstance();

    OME root = (OME) retrieve.getRoot();
    Roi roi;
    Float sw;
    Color sc;
    Color fc;

    int imageCount = images.length;
    for (int imageNum=0; imageNum<imageCount; imageNum++) {
      int roiCount = root.sizeOfROIList();
      if (roiCount > 0 && manager == null
    		  && roisMode.equals(ImporterOptions.ROIS_MODE_MANAGER)) {
        manager = new RoiManager();
      }

      for (int roiNum = 0; roiNum < roiCount; roiNum++) {
        Union shapeSet = root.getROI(roiNum).getUnion();
        int shapeCount = shapeSet.sizeOfShapeList();

        for (int shape = 0; shape<shapeCount; shape++) {
          Shape shapeObject = shapeSet.getShape(shape);

          roi = null;
          sw = null;
          sc = null;
          fc = null;
          int c = 0;
          int z = 0;
          int t = 0;

          if (shapeObject instanceof Ellipse) {
            Ellipse ellipse = (Ellipse) shapeObject;
            int cx = ellipse.getX().intValue();
            int cy = ellipse.getY().intValue();
            int rx = ellipse.getRadiusX().intValue();
            int ry = ellipse.getRadiusY().intValue();
            roi = new OvalRoi(cx - rx, cy - ry, rx * 2, ry * 2);

            if (ellipse.getStrokeColor() != null) {
              ome.xml.model.primitives.Color StrokeColor = ellipse.getStrokeColor();
              sc = new Color(StrokeColor.getRed(), StrokeColor.getGreen(),
                    StrokeColor.getBlue(),StrokeColor.getAlpha());
              if (isOMERO) {
                sc = new Color(StrokeColor.getGreen(), StrokeColor.getBlue(),
                    StrokeColor.getAlpha(), StrokeColor.getRed());
              }
            }
            if (ellipse.getFillColor() != null) {
              ome.xml.model.primitives.Color FillColor = ellipse.getFillColor();
              fc = new Color(FillColor.getRed(), FillColor.getGreen(),
                    FillColor.getBlue(), FillColor.getAlpha());
              if (isOMERO) {
                fc = new Color(FillColor.getGreen(), FillColor.getBlue(),
                      FillColor.getAlpha(), FillColor.getRed());
              }
            }
            if (ellipse.getStrokeWidth() != null) {
              sw = ellipse.getStrokeWidth().value().floatValue();
            }
          }
          else if (shapeObject instanceof ome.xml.model.Line) {
            ome.xml.model.Line line = (ome.xml.model.Line) shapeObject;
            int x1 = line.getX1().intValue();
            int x2 = line.getX2().intValue();
            int y1 = line.getY1().intValue();
            int y2 = line.getY2().intValue();
            roi = new Line(x1, y1, x2, y2);

            if (line.getStrokeColor() != null) {
              ome.xml.model.primitives.Color StrokeColor = line.getStrokeColor();
              sc = new Color(StrokeColor.getRed(), StrokeColor.getGreen(),
                    StrokeColor.getBlue(), StrokeColor.getAlpha());
              if (isOMERO) {
                sc = new Color(StrokeColor.getGreen(), StrokeColor.getBlue(),
                      StrokeColor.getAlpha(), StrokeColor.getRed());
              }
            }
            if (line.getFillColor() != null) {
              ome.xml.model.primitives.Color FillColor = line.getFillColor();
              fc = new Color(FillColor.getRed(), FillColor.getGreen(),
                    FillColor.getBlue(),FillColor.getAlpha());
              if (isOMERO) {
                fc = new Color(FillColor.getGreen(), FillColor.getBlue(),
                        FillColor.getAlpha(), FillColor.getRed());
              }
            }
            if (line.getStrokeWidth() != null) {
              sw = line.getStrokeWidth().value().floatValue();
            }
          }
          else if (shapeObject instanceof Point) {
            Point point = (Point) shapeObject;
            int x = point.getX().intValue();
            int y = point.getY().intValue();
            roi = new PointRoi(x, y);

            if (point.getStrokeColor() != null){
              ome.xml.model.primitives.Color StrokeColor = point.getStrokeColor();
              sc = new Color(StrokeColor.getRed(), StrokeColor.getGreen(),
                    StrokeColor.getBlue(), StrokeColor.getAlpha());
              if (isOMERO) {
                sc = new Color(StrokeColor.getGreen(), StrokeColor.getBlue(),
                      StrokeColor.getAlpha(), StrokeColor.getRed());
              }
            }
            if (point.getFillColor() != null){
              ome.xml.model.primitives.Color FillColor = point.getFillColor();
              fc = new Color(FillColor.getRed(), FillColor.getGreen(),
                      FillColor.getBlue(), FillColor.getAlpha());
              if (isOMERO) {
                fc = new Color(FillColor.getGreen(), FillColor.getBlue(),
                        FillColor.getAlpha(), FillColor.getRed());
              }
            }
            if (point.getStrokeWidth() != null){
              sw = point.getStrokeWidth().value().floatValue();
            }
          }
          else if (shapeObject instanceof Polyline) {
            Polyline polyline = (Polyline) shapeObject;
            String points = polyline.getPoints();
            int[][] coordinates = parsePoints(points);
            roi = new PolygonRoi(coordinates[0], coordinates[1],
                coordinates[0].length, Roi.POLYLINE);

            if (polyline.getStrokeColor() != null){
              ome.xml.model.primitives.Color StrokeColor = polyline.getStrokeColor();
              sc = new Color(StrokeColor.getRed(), StrokeColor.getGreen(),
                    StrokeColor.getBlue(), StrokeColor.getAlpha());
              if (isOMERO) {
                sc = new Color(StrokeColor.getGreen(), StrokeColor.getBlue(),
                      StrokeColor.getAlpha(), StrokeColor.getRed());
              }
            }
            if (polyline.getFillColor() != null){
              ome.xml.model.primitives.Color FillColor = polyline.getFillColor();
              fc = new Color(FillColor.getRed(), FillColor.getGreen(),
                    FillColor.getBlue(), FillColor.getAlpha());
              if (isOMERO) {
                fc = new Color(FillColor.getGreen(), FillColor.getBlue(),
                      FillColor.getAlpha(), FillColor.getRed());
              }
            }
            if (polyline.getStrokeWidth() != null){
              sw = polyline.getStrokeWidth().value().floatValue();
            }
          }
          else if (shapeObject instanceof Polygon) {
            Polygon polygon = (Polygon) shapeObject;
            String points = polygon.getPoints();
            int[][] coordinates = parsePoints(points);
            roi = new PolygonRoi(coordinates[0], coordinates[1],
                coordinates[0].length, Roi.POLYGON);

            if (polygon.getStrokeColor() != null){
              ome.xml.model.primitives.Color StrokeColor = polygon.getStrokeColor();
              sc = new Color(StrokeColor.getRed(), StrokeColor.getGreen(),
                    StrokeColor.getBlue(), StrokeColor.getAlpha());
              if (isOMERO) {
                sc = new Color(StrokeColor.getGreen(), StrokeColor.getBlue(),
                      StrokeColor.getAlpha(), StrokeColor.getRed());
              }
            }
            if (polygon.getFillColor() != null){
              ome.xml.model.primitives.Color FillColor = polygon.getFillColor();
              fc = new Color(FillColor.getRed(), FillColor.getGreen(),
                    FillColor.getBlue(), FillColor.getAlpha());
              if (isOMERO) {
                fc = new Color(FillColor.getGreen(), FillColor.getBlue(),
                      FillColor.getAlpha(), FillColor.getRed());
              }
            }
            if (polygon.getStrokeWidth() != null){
              sw = polygon.getStrokeWidth().value().floatValue();
            }
          }
          else if (shapeObject instanceof ome.xml.model.Label){
            //add support for TextROI's
            ome.xml.model.Label label =
            (ome.xml.model.Label) shapeObject;
                double x = label.getX().doubleValue();
                double y = label.getY().doubleValue();
                String labelText = label.getText();

                int size = label.getFontSize().value().intValue();
                Font font = new Font(labelText, Font.PLAIN, size);
                roi = new TextRoi((int) x,(int) y, labelText,font);

                if (label.getStrokeColor() != null) {
                  ome.xml.model.primitives.Color StrokeColor = label.getStrokeColor();
                  sc = new Color(StrokeColor.getRed(), StrokeColor.getGreen(),
                        StrokeColor.getBlue(), StrokeColor.getAlpha());
                  if (isOMERO) {
                    sc = new Color(StrokeColor.getGreen(), StrokeColor.getBlue(),
                          StrokeColor.getAlpha(), StrokeColor.getRed());
                  }
                }
                if (label.getFillColor() != null) {
                  ome.xml.model.primitives.Color FillColor = label.getFillColor();
                  fc = new Color(FillColor.getRed(), FillColor.getGreen(),
                          FillColor.getBlue(), FillColor.getAlpha());
                  if (isOMERO) {
                    fc = new Color(FillColor.getGreen(), FillColor.getBlue(),
                          FillColor.getAlpha(), FillColor.getRed());
                  }
                }
                if (label.getStrokeWidth() != null) {
                  sw = label.getStrokeWidth().value().floatValue();
                }

          }
          else if (shapeObject instanceof ome.xml.model.Rectangle) {
            ome.xml.model.Rectangle rectangle =
                (ome.xml.model.Rectangle) shapeObject;
            int x = rectangle.getX().intValue();
            int y = rectangle.getY().intValue();
            int w = rectangle.getWidth().intValue();
            int h = rectangle.getHeight().intValue();

            roi = new Roi(x, y, w, h);

            if (rectangle.getStrokeColor() != null){
              ome.xml.model.primitives.Color StrokeColor = rectangle.getStrokeColor();
              sc = new Color(StrokeColor.getRed(), StrokeColor.getGreen(),
                    StrokeColor.getBlue(), StrokeColor.getAlpha());
              if (isOMERO) {
                sc = new Color(StrokeColor.getGreen(), StrokeColor.getBlue(),
                        StrokeColor.getAlpha(), StrokeColor.getRed());
              }
            }
            if (rectangle.getFillColor() != null){
              ome.xml.model.primitives.Color FillColor = rectangle.getFillColor();
              fc = new Color(FillColor.getRed(), FillColor.getGreen(),
                    FillColor.getBlue(), FillColor.getAlpha());
              if (isOMERO) {
                fc = new Color(FillColor.getGreen(), FillColor.getBlue(),
                      FillColor.getAlpha(), FillColor.getRed());
              }
            }
            if (rectangle.getStrokeWidth() != null){
              sw = rectangle.getStrokeWidth().value().floatValue();
            }
          }

          if (roi != null) {
            String roiLabel = shapeObject.getText();
            if (roiLabel == null) {
              roiLabel = shapeObject.getID();
            }
            roi.setName(roiLabel);

            if (Prefs.showAllSliceOnly) {
              if (shapeObject.getTheC() != null) {
                c = shapeObject.getTheC().getValue();
              }
              if (shapeObject.getTheZ() != null) {
                z = shapeObject.getTheZ().getValue();
              }
              if (shapeObject.getTheT() != null) {
                t = shapeObject.getTheT().getValue();
              }
              // ImageJ expects 1-based indexing, opposed to 
              // 0-based indexing in OME
              // Roi positions differ between hyperstacks and normal stacks
              ImagePlus imp = images[imageNum];
              if (imp.getNChannels() > 1) {
                c++;
              }
              if (imp.getNSlices() > 1) {
                z++;
              }
              if (imp.getNFrames() > 1) {
                t++;
              }
              if (c == 0) c = 1;
              if (t == 0) t = 1;
              if (z == 0) z = 1;
              if (imp.getNChannels() == 1 && imp.getNSlices() == 1) {
                roi.setPosition(t);
              } else if (imp.getNChannels() == 1 && imp.getNFrames() == 1) {
                roi.setPosition(z);
              } else if (imp.getNSlices() == 1 && imp.getNFrames() == 1) {
                roi.setPosition(c);
              } else if (imp.isHyperStack()) {
                roi.setPosition(c, z, t);
              }
            }

            if (sw == null) {
              roi.setStrokeWidth((float) 1);
            }
            if (sw != null) {
              if (sw == 0) {
                sw = (float) 1;
              }
              roi.setStrokeWidth(sw);
            }
            if (sc != null) {
              roi.setStrokeColor(sc);
            }
            
            if (roisMode.equals(ImporterOptions.ROIS_MODE_MANAGER)) {
                manager.add(images[imageNum], roi, nextRoi++);
            } else if (roisMode.equals(ImporterOptions.ROIS_MODE_OVERLAY)) {
                Overlay overlay = images[imageNum].getOverlay();                        
                if (overlay == null) {
                    overlay = new Overlay(roi);
                    images[imageNum].setOverlay(overlay);
                } else {
                    overlay.add(roi);
                }
            }
          }
        }
      }
      if (roiCount > 0 && manager != null) {
        manager.setAlwaysOnTop(true);
        manager.runCommand("show all with labels");
      }
    }
  }

  /**
   * Returns the rois if any stored in the ROI manager.
   * @return See above.
   */
  public static Roi[] readFromRoiManager() {

    RoiManager manager = RoiManager.getInstance();
    if (manager == null) return null;
    return manager.getRoisAsArray();
  }

  /**
   * Returns rois if any from the overlay.
   * @return See above
   */
  public static Roi[] readFromOverlays() {

    ImagePlus image = IJ.getImage();
    Overlay overlay = image.getOverlay();
    if (overlay == null) return null;
    return overlay.toArray();

  }

  /**
   * Save ROIs in the ROI manager to the given MetadataStore.
   *
   * @param store Where to store the rois.
   */
  public static void saveROIs(MetadataStore store) {

    Roi[] rois = readFromOverlays();
    if (rois == null || rois.length == 0) {
      rois = readFromRoiManager();
    }

    if (rois == null || rois.length == 0) return;
    List<String> discardList = new ArrayList<String>();
    String roiID = null;

    OME root = (OME) store.getRoot();
    int roicount = root.sizeOfROIList();
    int cntr = roicount;

    ImagePlus imp = WindowManager.getCurrentImage();
    for (int i = 0; i < rois.length; i++) {

      String polylineID = MetadataTools.createLSID("Shape", cntr, 0);
      roiID = MetadataTools.createLSID("ROI", cntr, 0);
      Roi ijRoi = rois[i];
      int c = ijRoi.getCPosition()-1;
      int z = ijRoi.getZPosition()-1;
      int t = ijRoi.getTPosition()-1;
      ImagePlus image = WindowManager.getImage(ijRoi.getImageID());
      if (image == null) {
        image = imp; //pick the current image in that case
      }
      int pos = ijRoi.getPosition();
      if (imp != null) {
        if (imp.getNChannels() == 1 && imp.getNSlices() == 1) {
          t = pos-1;
        } else if (imp.getNChannels() == 1 && imp.getNFrames() == 1) {
          z = pos-1;
        } else if (imp.getNSlices() == 1 && imp.getNFrames() == 1) {
          c = pos-1;
        }
        if (t > imp.getNFrames()-1 || c > imp.getNChannels() -1 ||
           z > imp.getNSlices()-1) {
          continue;//
        }
      }
      if (ijRoi.isDrawingTool()) {//Checks if the given roi is a Text box/Arrow/Rounded Rectangle
        if (ijRoi.getTypeAsString().matches("Text")) {
          if (ijRoi instanceof TextRoi){
            store.setLabelID(polylineID, cntr, 0);
            storeText((TextRoi) ijRoi, store, cntr, 0, c, z, t);
          }
        } else if (ijRoi.getTypeAsString().matches("Rectangle")) {
          if (ijRoi instanceof Roi) {
            store.setRectangleID(polylineID, cntr, 0);
            storeRectangle(ijRoi, store, cntr, 0, c, z, t);
          }
        } else {
          roiID = null;
          String type = ijRoi.getName();
          IJ.log("ROI ID : " + type + " ROI type : " + "Arrow (Drawing Tool) is not supported");
        }
      } else if (ijRoi instanceof OvalRoi) {//Check if its an oval or ellipse ROI
        store.setEllipseID(polylineID, cntr, 0);
        storeOval((OvalRoi) ijRoi, store, cntr, 0, c, z, t);
      } else if (ijRoi instanceof Line) { //Check if its a Line or Arrow ROI
        boolean checkpoint = ijRoi.isDrawingTool();
        if (!checkpoint) {
          store.setLineID(polylineID, cntr, 0);
          storeLine((Line) ijRoi, store, cntr, 0, c, z, t);
        } else {
          roiID = null;
          String type = ijRoi.getName();
          IJ.log("ROI ID : " + type + " ROI type : " +  "Arrow (Drawing Tool) is not supported");
        }
      } else if (ijRoi instanceof PolygonRoi || ijRoi instanceof EllipseRoi) {
        if (ijRoi.getTypeAsString().matches("Polyline") ||
            ijRoi.getTypeAsString().matches("Freeline") ||
            ijRoi.getTypeAsString().matches("Angle")) {
          store.setPolylineID(polylineID, cntr, 0);
          storePolygon((PolygonRoi) ijRoi, store, cntr, 0, c, z, t);
        } else if (ijRoi.getTypeAsString().matches("Point")) {
          store.setPointID(polylineID, cntr, 0);
          storePoint((PointRoi) ijRoi, store, cntr, 0, c, z, t);
        } else if (ijRoi.getTypeAsString().matches("Polygon") ||
            ijRoi.getTypeAsString().matches("Freehand") ||
            ijRoi.getTypeAsString().matches("Traced") ||
            ijRoi.getTypeAsString().matches("Oval")) {
          store.setPolygonID(polylineID, cntr, 0);
          storePolygon((PolygonRoi) ijRoi, store, cntr, 0, c, z, t);
        }
      } else if (ijRoi instanceof ShapeRoi) {
        Roi[] subRois = ((ShapeRoi) ijRoi).getRois();
        for (int q = 0; q < subRois.length; q++) {
          polylineID = MetadataTools.createLSID("Shape", cntr, q);
          roiID = MetadataTools.createLSID("ROI", cntr, q);
          Roi ijShape = subRois[q];
          if (ijShape.isDrawingTool()) {//Checks if the given roi is a Text box/Arrow/Rounded Rectangle
            if (ijShape.getTypeAsString().matches("Text")) {
              if (ijShape instanceof TextRoi) {
                store.setLabelID(polylineID, cntr, q);
                storeText((TextRoi) ijShape, store, cntr, q, c, z, t);
              }
            } else if (ijShape.getTypeAsString().matches("Rectangle")) {
              if (ijShape instanceof Roi) {
                store.setRectangleID(polylineID, cntr, q);
                storeRectangle(ijShape, store, cntr, q, c, z, t);
              }
            } else {
              roiID = null;
              String type = ijShape.getName();
              IJ.log("ROI ID : " + type + " ROI type : " +  "Arrow (Drawing Tool) is not supported");
            }
          } else if (ijShape instanceof Line) {
            boolean checkpoint = ijShape.isDrawingTool();
            if (!checkpoint) {
              store.setLineID(polylineID, cntr, 0);
              storeLine((Line) ijShape, store, cntr, 0, c, z, t);
            } else {
              roiID = null;
              String type1 = ijShape.getName();
              discardList.add(type1);
              IJ.log("ROI ID : " + type1 + " ROI type : " + "Arrow (DrawingTool) is not supported");
            }
          } else if (ijShape instanceof OvalRoi) {
            store.setEllipseID(polylineID, cntr, q);
            storeOval((OvalRoi) ijShape, store, cntr, q, c, z, t);
          } else if (ijShape instanceof PolygonRoi || ijShape instanceof EllipseRoi) {
            if (ijShape.getTypeAsString().matches("Polyline") ||
                ijShape.getTypeAsString().matches("Freeline") ||
                ijShape.getTypeAsString().matches("Angle")) {
              store.setPolylineID(polylineID, cntr, q);
              storePolygon((PolygonRoi) ijShape, store, cntr, q, c, z, t);
            } else if (ijShape.getTypeAsString().matches("Point")) {
              store.setPointID(polylineID, cntr, q);
              storePoint((PointRoi) ijShape, store, cntr, q, c, z, t);
            } else if (ijShape.getTypeAsString().matches("Polygon") ||
                ijShape.getTypeAsString().matches("Freehand") ||
                ijShape.getTypeAsString().matches("Traced") ||
                ijShape.getTypeAsString().matches("Oval")) {
              store.setPolygonID(polylineID, cntr, q);
              storePolygon((PolygonRoi) ijShape, store, cntr, q, c, z, t);
            }
          } else if (ijShape.getTypeAsString().matches("Rectangle")) {
            store.setRectangleID(polylineID, cntr, q);
            storeRectangle(ijShape, store, cntr, q, c, z, t);
          } else {
            roiID = null;
            String type = ijShape.getName();
            IJ.log("ROI ID : " + type + " ROI type : " + ijShape.getTypeAsString() + "is not supported");
          }
        }
      } else if (ijRoi.getTypeAsString().matches("Rectangle")) {//Check if its a Rectangle or Rounded Rectangle ROI
        store.setRectangleID(polylineID, cntr, 0);
        storeRectangle(ijRoi, store, cntr, 0, c, z, t);
      } else {
        roiID = null;
        String type = ijRoi.getName();
        IJ.log("ROI ID : " + type + " ROI type : " + rois[cntr].getTypeAsString() + "is not supported");
      }

      //Save Roi's using ROIHandler
      if (roiID != null) {
        store.setROIID(roiID, cntr);
        store.setImageROIRef(roiID, 0, cntr);
        cntr++;
      }
    }
  }

  // -- Helper methods --
  /**
   * Wraps the specified integer into a Non negative integer.
   *
   * @param r The value to wrap.
   * @return See above.
   */
  private static NonNegativeInteger unwrap(int r) {
    return new NonNegativeInteger(r);
  }

  /**
   * Stores the text ROI into the metadata stored.
   *
   * @param roi The roi to convert.
   * @param store The store to handle.
   * @param roiNum The roi number
   * @param shape The index of the shape.
   * @param c The selected channel.
   * @param z The selected slice.
   * @param t The selected timepoint.
   */
  private static void storeText(TextRoi roi, MetadataStore store, int roiNum,
      int shape, int c, int z, int t) {

    store.setLabelX(roi.getPolygon().getBounds().getX(), roiNum, shape);
    store.setLabelY(roi.getPolygon().getBounds().getY(), roiNum, shape);

    store.setLabelText(roi.getText().trim(), roiNum, shape);
    store.setLabelFontSize(new Length(roi.getCurrentFont().getSize(),
          UNITS.PIXEL), roiNum, shape);
    if (c >= 0) {
      store.setLabelTheC(unwrap(c), roiNum, shape);
    }
    if (z >= 0) {
      store.setLabelTheZ(unwrap(z), roiNum, shape);
    }
    if (t >= 0) {
      store.setLabelTheT(unwrap(t), roiNum, shape);
    }
    if (roi.getStrokeWidth() > 0) {
      store.setLabelStrokeWidth(new Length((roi.getStrokeWidth()),
            UNITS.PIXEL), roiNum, shape);
    }
    if (roi.getStrokeColor() != null) {
      store.setLabelStrokeColor(toOMExmlColor(roi.getStrokeColor()) ,
            roiNum, shape);
    }
    if (roi.getFillColor() != null) {
      store.setLabelFillColor(toOMExmlColor(roi.getFillColor()) , roiNum, shape);
    }

  }

  /**
   * Stores the Point ROI into the specified metadata store.
   *
   * @param roi The roi to convert.
   * @param store The store to handle.
   * @param roiNum The roi number
   * @param shape The index of the shape.
   * @param c The selected channel.
   * @param z The selected slice.
   * @param t The selected timepoint.
   */
  private static void storePoint(PointRoi roi, MetadataStore store,
      int roiNum, int shape, int c, int z, int t) {

    int[] xCoordinates = roi.getPolygon().xpoints;
    int[] yCoordinates = roi.getPolygon().ypoints;

    for (int cntr = 0 ; cntr < xCoordinates.length; cntr++) {
      String polylineID = MetadataTools.createLSID("Shape", roiNum, shape+cntr);
      store.setPointID(polylineID, roiNum, shape+cntr);
      store.setPointX((double) xCoordinates[cntr], roiNum, shape+cntr);
      store.setPointY((double) yCoordinates[cntr], roiNum, shape+cntr);
      store.setPointText(roi.getName(), roiNum, shape+cntr);
      if (c >= 0) {
        store.setPointTheC(unwrap(c), roiNum, shape);
      }
      if (z >= 0) {
        store.setPointTheZ(unwrap(z), roiNum, shape);
      }
      if (t >= 0) {
        store.setPointTheT(unwrap(t), roiNum, shape);
      }
      if (roi.getStrokeWidth() > 0) {
        store.setPointStrokeWidth( new Length((roi.getStrokeWidth()),
              UNITS.PIXEL), roiNum, shape+cntr);
      }
      if (roi.getStrokeColor() != null) {
        store.setPointStrokeColor(toOMExmlColor(roi.getStrokeColor()),
              roiNum, shape+cntr);
      }
      if (roi.getFillColor() != null){
        store.setPointFillColor(toOMExmlColor(roi.getFillColor()),
              roiNum, shape+cntr);
      }
    }
  }

  /**
   * Stores the Line ROI into the specified metadata store.
   *
   * @param roi The roi to convert.
   * @param store The store to handle.
   * @param roiNum The roi number
   * @param shape The index of the shape.
   * @param c The selected channel.
   * @param z The selected slice.
   * @param t The selected timepoint.
   */
  private static void storeLine(Line roi, MetadataStore store,
      int roiNum, int shape, int c, int z, int t)
  {
    store.setLineX1(new Double(roi.x1), roiNum, shape);
    store.setLineX2(new Double(roi.x2), roiNum, shape);
    store.setLineY1(new Double(roi.y1), roiNum, shape);
    store.setLineY2(new Double(roi.y2), roiNum, shape);
    if (c >= 0) {
      store.setLineTheC(unwrap(c), roiNum, shape);
    }
    if (z >= 0) {
      store.setLineTheZ(unwrap(z), roiNum, shape);
    }
    if (t >= 0) {
      store.setLineTheT(unwrap(t), roiNum, shape);
    }
    store.setLineText(roi.getName(), roiNum, shape);
    if (roi.getStrokeWidth() > 0) {
      store.setLineStrokeWidth(new Length((roi.getStrokeWidth()),
              UNITS.PIXEL), roiNum, shape);
    }
    if (roi.getStrokeColor() != null) {
      store.setLineStrokeColor(toOMExmlColor(roi.getStrokeColor()), roiNum, shape);
    }
    if (roi.getFillColor() != null) {
      store.setLineFillColor(toOMExmlColor(roi.getFillColor()), roiNum, shape);
    }

  }

  /**
   * Stores the Rectangle ROI into the specified metadata store.
   *
   * @param roi The roi to convert.
   * @param store The store to handle.
   * @param roiNum The roi number
   * @param shape The index of the shape.
   * @param c The selected channel.
   * @param z The selected slice.
   * @param t The selected timepoint.
   */
  private static void storeRectangle(Roi roi, MetadataStore store,
      int roiNum, int shape, int c, int z, int t)
  {
    Rectangle bounds = roi.getBounds();
    store.setRectangleX(new Double(bounds.x), roiNum, shape);
    store.setRectangleY(new Double(bounds.y), roiNum, shape);
    store.setRectangleWidth(new Double(bounds.width), roiNum, shape);
    store.setRectangleHeight(new Double(bounds.height), roiNum, shape);
    if (c >= 0) {
      store.setRectangleTheC(unwrap(c), roiNum, shape);
    }
    if (z >= 0) {
      store.setRectangleTheZ(unwrap(z), roiNum, shape);
    }
    if (t >= 0) {
      store.setRectangleTheT(unwrap(t), roiNum, shape);
    }
    store.setRectangleText(roi.getName(), roiNum, shape);
    if (roi.getStrokeWidth() > 0) {
      store.setRectangleStrokeWidth(new Length((roi.getStrokeWidth()),
            UNITS.PIXEL), roiNum, shape);
    }
    if (roi.getStrokeColor() != null) {
      store.setRectangleStrokeColor(toOMExmlColor(roi.getStrokeColor()),
              roiNum, shape);
    }
    if (roi.getFillColor() != null){
      store.setRectangleFillColor(toOMExmlColor(roi.getFillColor()), roiNum, shape);
    }

  }

  /**
   * Stores the Polygon ROI into the specified metadata store.
   *
   * @param roi The roi to convert.
   * @param store The store to handle.
   * @param roiNum The roi number
   * @param shape The index of the shape.
   * @param c The selected channel.
   * @param z The selected slice.
   * @param t The selected timepoint.
   */
  private static void storePolygon(PolygonRoi roi, MetadataStore store,
      int roiNum, int shape, int c, int z, int t)
  {
    int[] xCoordinates = roi.getPolygon().xpoints;
    int[] yCoordinates = roi.getPolygon().ypoints;
    String st1 = roi.getTypeAsString();
    String points = "1";
    for (int i = 0; i < xCoordinates.length; i++){
      if (i == 0) {
        points = (xCoordinates[i] + "," + yCoordinates[i]);
      } else {
        points= (points + " " + xCoordinates[i] + "," + yCoordinates[i]);
      }
    }

    if (st1.matches("Polyline") || st1.matches("Freeline") || st1.matches("Angle")) {
      store.setPolylinePoints(points.toString(), roiNum, shape);
      store.setPolylineText(roi.getName(), roiNum, shape);
      if (c >= 0) {
        store.setPolylineTheC(unwrap(c), roiNum, shape);
      }
      if (z >= 0) {
        store.setPolylineTheZ(unwrap(z), roiNum, shape);
      }
      if (t >= 0) {
        store.setPolylineTheT(unwrap(t), roiNum, shape);
      }
      if (roi.getStrokeWidth() > 0) {
        store.setPolylineStrokeWidth(new Length((roi.getStrokeWidth()),
              UNITS.PIXEL), roiNum, shape);
      }
      if (roi.getStrokeColor() != null) {
        store.setPolylineStrokeColor(toOMExmlColor(roi.getStrokeColor()), roiNum, shape);
      }
      if (roi.getFillColor() != null) {
        store.setPolylineFillColor(toOMExmlColor(roi.getFillColor()) , roiNum, shape);
      }
    }
    else if (st1.matches("Polygon") || st1.matches("Freehand") || st1.matches("Traced")){
      store.setPolygonPoints(points.toString(), roiNum, shape);
      store.setPolygonText(roi.getName(), roiNum, shape);
      if (c >= 0) {
        store.setPolygonTheC(unwrap(c), roiNum, shape);
      }
      if (z >= 0) {
        store.setPolygonTheZ(unwrap(z), roiNum, shape);
      }
      if (t >= 0) {
        store.setPolygonTheT(unwrap(t), roiNum, shape);
      }
      if (roi.getStrokeWidth() > 0) {
        store.setPolygonStrokeWidth(new Length((roi.getStrokeWidth()),
                UNITS.PIXEL), roiNum, shape);
      }
      if (roi.getStrokeColor() != null) {
        store.setPolygonStrokeColor(toOMExmlColor(roi.getStrokeColor()) , roiNum, shape);
      }
      if (roi.getFillColor() != null){
        store.setPolygonFillColor(toOMExmlColor(roi.getFillColor()), roiNum, shape);
      }
    }
  }

  /**
   * Stores the Oval ROI into the specified metadata store.
   *
   * @param roi The roi to convert.
   * @param store The store to handle.
   * @param roiNum The roi number
   * @param shape The index of the shape.
   * @param c The selected channel.
   * @param z The selected slice.
   * @param t The selected timepoint.
   */
  private static void storeOval(OvalRoi roi,
      MetadataStore store, int roiNum, int shape, int c, int z, int t)
  {
    Rectangle vnRectBounds = roi.getPolygon().getBounds();
    int x = vnRectBounds.x;
    int y = vnRectBounds.y;

    double rx = vnRectBounds.getWidth();
    double ry = vnRectBounds.getHeight();

    store.setEllipseX(((double) x + rx/2), roiNum, shape);
    store.setEllipseY(((double) y + ry/2), roiNum, shape);
    store.setEllipseRadiusX((double) rx/2, roiNum, shape);
    store.setEllipseRadiusY((double) ry/2, roiNum, shape);
    store.setEllipseText(roi.getName(), roiNum, shape);
    if (c >= 0) {
      store.setEllipseTheC(unwrap(c), roiNum, shape);
    }
    if (z >= 0) {
      store.setEllipseTheZ(unwrap(z), roiNum, shape);
    }
    if (t >= 0) {
      store.setEllipseTheT(unwrap(t), roiNum, shape);
    }
    if (roi.getStrokeWidth() > 0) {
      store.setEllipseStrokeWidth(new Length((roi.getStrokeWidth()),
            UNITS.PIXEL), roiNum, shape);
    }
    if (roi.getStrokeColor() != null) {
      store.setEllipseStrokeColor(toOMExmlColor(roi.getStrokeColor()), roiNum, shape);
    }
    if (roi.getFillColor() != null){
      store.setEllipseFillColor(toOMExmlColor(roi.getFillColor()) , roiNum, shape);
    }
  }

  /**
   * Parse (x, y) coordinates from a String returned by
   * MetadataRetrieve.getPolygonpoints(...) or
   * MetadataRetrieve.getPolylinepoints(...)
   */
  private static int[][] parsePoints(String points) {
    // assuming points are stored like this:
    // x0,y0 x1,y1 x2,y2 ...
    String[] pointList = points.split(" ");
    int[][] coordinates = new int[2][pointList.length];

    for (int q=0; q<pointList.length; q++) {
      pointList[q] = pointList[q].trim();
      int delim = pointList[q].indexOf(',');
      coordinates[0][q] =
          (int) Double.parseDouble(pointList[q].substring(0, delim));
      coordinates[1][q] =
          (int) Double.parseDouble(pointList[q].substring(delim + 1));
    }
    return coordinates;
  }

  /**
   * Converts the Java Color into an OME-XML Color.
   *
   * @param color The color to convert
   * @return See above
   */
  private static ome.xml.model.primitives.Color toOMExmlColor(Color color) {

    return new ome.xml.model.primitives.Color(color.getRed(),
        color.getGreen(), color.getBlue(),color.getAlpha());
  }

}<|MERGE_RESOLUTION|>--- conflicted
+++ resolved
@@ -4,26 +4,22 @@
  * Bio-Formats Importer, Bio-Formats Exporter, Bio-Formats Macro Extensions,
  * Data Browser and Stack Slicer.
  * %%
-<<<<<<< HEAD
- * Copyright (C) 2006 - 2016 Open Microscopy Environment:
-=======
  * Copyright (C) 2006 - 2017 Open Microscopy Environment:
->>>>>>> 739894ef
  *   - Board of Regents of the University of Wisconsin-Madison
  *   - Glencoe Software, Inc.
  *   - University of Dundee
  * %%
  * This program is free software: you can redistribute it and/or modify
  * it under the terms of the GNU General Public License as
- * published by the Free Software Foundation, either version 2 of the 
+ * published by the Free Software Foundation, either version 2 of the
  * License, or (at your option) any later version.
- * 
+ *
  * This program is distributed in the hope that it will be useful,
  * but WITHOUT ANY WARRANTY; without even the implied warranty of
  * MERCHANTABILITY or FITNESS FOR A PARTICULAR PURPOSE.  See the
  * GNU General Public License for more details.
- * 
- * You should have received a copy of the GNU General Public 
+ *
+ * You should have received a copy of the GNU General Public
  * License along with this program.  If not, see
  * <http://www.gnu.org/licenses/gpl-2.0.html>.
  * #L%
@@ -100,9 +96,9 @@
    */
   public static void openROIs(IMetadata retrieve, ImagePlus[] images,
           boolean isOMERO) {
-    openROIs(retrieve, images, isOMERO, ImporterOptions.ROIS_MODE_MANAGER);  
-  }
-  
+    openROIs(retrieve, images, isOMERO, ImporterOptions.ROIS_MODE_MANAGER);
+  }
+
   /**
    * Opens the rois and converts them into ImageJ Rois.
    *
@@ -378,7 +374,7 @@
               if (shapeObject.getTheT() != null) {
                 t = shapeObject.getTheT().getValue();
               }
-              // ImageJ expects 1-based indexing, opposed to 
+              // ImageJ expects 1-based indexing, opposed to
               // 0-based indexing in OME
               // Roi positions differ between hyperstacks and normal stacks
               ImagePlus imp = images[imageNum];
@@ -417,11 +413,11 @@
             if (sc != null) {
               roi.setStrokeColor(sc);
             }
-            
+
             if (roisMode.equals(ImporterOptions.ROIS_MODE_MANAGER)) {
                 manager.add(images[imageNum], roi, nextRoi++);
             } else if (roisMode.equals(ImporterOptions.ROIS_MODE_OVERLAY)) {
-                Overlay overlay = images[imageNum].getOverlay();                        
+                Overlay overlay = images[imageNum].getOverlay();
                 if (overlay == null) {
                     overlay = new Overlay(roi);
                     images[imageNum].setOverlay(overlay);
