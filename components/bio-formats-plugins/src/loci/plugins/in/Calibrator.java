--- conflicted
+++ resolved
@@ -4,11 +4,7 @@
  * Bio-Formats Importer, Bio-Formats Exporter, Bio-Formats Macro Extensions,
  * Data Browser and Stack Slicer.
  * %%
-<<<<<<< HEAD
- * Copyright (C) 2006 - 2016 Open Microscopy Environment:
-=======
  * Copyright (C) 2006 - 2017 Open Microscopy Environment:
->>>>>>> 739894ef
  *   - Board of Regents of the University of Wisconsin-Madison
  *   - Glencoe Software, Inc.
  *   - University of Dundee
@@ -71,16 +67,6 @@
     double zcal = Double.NaN, tcal = Double.NaN;
 
     Length xd = meta.getPixelsPhysicalSizeX(series);
-<<<<<<< HEAD
-    if (xd != null && xd.unit().isConvertible(UNITS.MICROM))
-        xcal = xd.value(UNITS.MICROM).doubleValue();
-    Length yd = meta.getPixelsPhysicalSizeY(series);
-    if (yd != null && yd.unit().isConvertible(UNITS.MICROM))
-        ycal = yd.value(UNITS.MICROM).doubleValue();
-    Length zd = meta.getPixelsPhysicalSizeZ(series);
-    if (zd != null && zd.unit().isConvertible(UNITS.MICROM))
-        zcal = zd.value(UNITS.MICROM).doubleValue();
-=======
     if (xd != null && xd.unit().isConvertible(UNITS.MICROMETER))
         xcal = xd.value(UNITS.MICROMETER).doubleValue();
     Length yd = meta.getPixelsPhysicalSizeY(series);
@@ -89,7 +75,6 @@
     Length zd = meta.getPixelsPhysicalSizeZ(series);
     if (zd != null && zd.unit().isConvertible(UNITS.MICROMETER))
         zcal = zd.value(UNITS.MICROMETER).doubleValue();
->>>>>>> 739894ef
     Time td = meta.getPixelsTimeIncrement(series);
     if (td != null) tcal = td.value(UNITS.SECOND).doubleValue();
 
