<!--
build.xml

Ant build file for Bio-Formats project.
Download Apache Ant from http://ant.apache.org/.
Type "ant -p" for a list of targets.
-->

<project name="formats-gpl" default="jar" basedir="."
    xmlns:rsel="antlib:org.apache.tools.ant.types.resources.selectors">
  <description>Build file for Bio-Formats project</description>
  <property name="root.dir" location="../.."/>
  <import file="${root.dir}/ant/java.xml"/>
  <property file="build.properties"/>

  <target name="test" depends="jar,compile-tests,test-no-mdb,test-no-netcdf,
    test-no-poi,test-no-jhdf"
    description="run tests">
    <!-- NOTE: Overrides default "test" target from java.xml -->
    <copy tofile="${build.dir}/testng.xml" overwrite="true"
      file="${tests.dir}/loci/formats/utests/testng.xml"/>
    <testng haltonfailure="true" testname="${component.name}">
      <classpath>
        <pathelement location="${root.dir}/ant/"/><!-- logback.xml -->
        <pathelement location="${test-classes.dir}"/>
        <pathelement location="${classes.dir}"/>
      </classpath>
      <classpath refid="test.classpath"/>
      <xmlfileset file="${build.dir}/testng.xml"/>
      <jvmarg value="-mx${testng.memory}"/>
    </testng>
  </target>

  <target name="test-no-mdb" depends="compile-tests"
    description="run missing MDB tools JAR tests" if="doTests">
    <copy tofile="${build.dir}/testng.xml" overwrite="true"
      file="${tests.dir}/loci/formats/utests/testng-no-mdb.xml"/>
    <path id="test-no-mdb.classpath">
      <restrict>
      <path refid="test.classpath"/>
        <rsel:not>
          <rsel:name name="ome-mdbtools*.jar"/>
        </rsel:not>
      </restrict>
    </path>
    <testng failureProperty="failedTest">
      <classpath refid="test-no-mdb.classpath"/>
      <classpath>
        <pathelement location="${root.dir}/ant/"/><!-- logback.xml -->
        <pathelement location="${test-classes.dir}"/>
        <pathelement location="${classes.dir}"/>
      </classpath>
      <xmlfileset file="${build.dir}/testng.xml"/>
      <jvmarg value="-mx${testng.memory}"/>
    </testng>
    <fail if="failedTest"/>
  </target>

  <target name="test-no-netcdf" depends="compile-tests"
    description="run missing NetCDF JAR tests" if="doTests">
    <copy tofile="${build.dir}/testng.xml" overwrite="true"
      file="${tests.dir}/loci/formats/utests/testng-no-netcdf.xml"/>
    <path id="test-no-netcdf.classpath">
      <restrict>
        <path refid="test.classpath"/>
        <rsel:not>
          <rsel:name name="netcdf*.jar"/>
        </rsel:not>
      </restrict>
    </path>
    <testng failureProperty="failedTest">
      <classpath refid="test-no-netcdf.classpath"/>
      <classpath>
        <pathelement location="${root.dir}/ant/"/><!-- logback.xml -->
        <pathelement location="${test-classes.dir}"/>
        <pathelement location="${classes.dir}"/>
      </classpath>
      <xmlfileset file="${build.dir}/testng.xml"/>
      <jvmarg value="-mx${testng.memory}"/>
    </testng>
    <fail if="failedTest"/>
  </target>

<<<<<<< HEAD
  <target name="test-no-poi" depends="compile-tests"
    description="run missing POI JAR tests" if="doTests">
    <copy tofile="${build.dir}/testng.xml" overwrite="true"
      file="${tests.dir}/loci/formats/utests/testng-no-poi.xml"/>
    <testng failureProperty="failedTest">
      <classpath>
        <pathelement location="${root.dir}/ant/"/><!-- logback.xml -->
        <pathelement location="${test-classes.dir}"/>
        <pathelement location="${classes.dir}"/>
        <pathelement path="${component.cp.no-poi}"/>
      </classpath>
      <xmlfileset file="${build.dir}/testng.xml"/>
      <jvmarg value="-mx${testng.memory}"/>
    </testng>
    <fail if="failedTest"/>
=======
<target name="test-no-poi" depends="compile-tests"    
    description="run missing POI JAR tests" if="doTests">   
    <copy tofile="${build.dir}/testng.xml" overwrite="true"   
      file="${tests.dir}/loci/formats/utests/testng-no-poi.xml"/>   
    <path id="test-no-poi.classpath">   
      <restrict>    
        <path refid="test.classpath"/>    
        <rsel:not>    
          <rsel:name name="ome-poi*.jar"/>    
        </rsel:not>   
      </restrict>   
    </path>   
    <testng failureProperty="failedTest">   
      <classpath refid="test-no-poi.classpath"/>    
      <classpath>   
        <pathelement location="${root.dir}/ant/"/><!-- logback.xml -->    
        <pathelement location="${test-classes.dir}"/>   
        <pathelement location="${classes.dir}"/>    
      </classpath>    
      <xmlfileset file="${build.dir}/testng.xml"/>    
      <jvmarg value="-mx${testng.memory}"/>   
    </testng>   
    <fail if="failedTest"/>   
>>>>>>> 739894ef
  </target>

  <target name="test-no-jhdf" depends="compile-tests"
    description="run missing JHDF JAR tests" if="doTests">
    <copy tofile="${build.dir}/testng.xml" overwrite="true"
      file="${tests.dir}/loci/formats/utests/testng-no-jhdf.xml"/>
    <path id="test-no-jhdf.classpath">
      <restrict>
        <path refid="test.classpath"/>
        <rsel:not>
          <rsel:name name="jhdf*.jar"/>
        </rsel:not>
      </restrict>
    </path>
    <testng failureProperty="failedTest">
      <classpath refid="test-no-jhdf.classpath"/>
      <classpath>
        <pathelement location="${root.dir}/ant/"/><!-- logback.xml -->
        <pathelement location="${test-classes.dir}"/>
        <pathelement location="${classes.dir}"/>
      </classpath>
      <xmlfileset file="${build.dir}/testng.xml"/>
      <jvmarg value="-mx${testng.memory}"/>
    </testng>
    <fail if="failedTest"/>
  </target>

<<<<<<< HEAD
  <target name="test-metadata" depends="compile-tests"
    description="test metadata level support for a single file" if="doTests">
    <testng sourcedir="${test.dir}" testname="Metadata tests" failureProperty="failedTest">
      <classpath>
        <pathelement location="${root.dir}/ant/"/><!-- logback.xml -->
        <pathelement location="${test-classes.dir}"/>
        <pathelement location="${classes.dir}"/>
        <pathelement path="${component.runtime-cp}"/>
      </classpath>
      <classfileset file="${test-classes.dir}/loci/formats/utests/MetadataConfigurableTest.class"/>
      <sysproperty key="testng.filename" value="${testng.filename}"/>
      <jvmarg value="-mx${testng.memory}"/>
    </testng>
    <fail if="failedTest"/>
  </target>
=======
>>>>>>> 739894ef
</project><|MERGE_RESOLUTION|>--- conflicted
+++ resolved
@@ -81,23 +81,6 @@
     <fail if="failedTest"/>
   </target>
 
-<<<<<<< HEAD
-  <target name="test-no-poi" depends="compile-tests"
-    description="run missing POI JAR tests" if="doTests">
-    <copy tofile="${build.dir}/testng.xml" overwrite="true"
-      file="${tests.dir}/loci/formats/utests/testng-no-poi.xml"/>
-    <testng failureProperty="failedTest">
-      <classpath>
-        <pathelement location="${root.dir}/ant/"/><!-- logback.xml -->
-        <pathelement location="${test-classes.dir}"/>
-        <pathelement location="${classes.dir}"/>
-        <pathelement path="${component.cp.no-poi}"/>
-      </classpath>
-      <xmlfileset file="${build.dir}/testng.xml"/>
-      <jvmarg value="-mx${testng.memory}"/>
-    </testng>
-    <fail if="failedTest"/>
-=======
 <target name="test-no-poi" depends="compile-tests"    
     description="run missing POI JAR tests" if="doTests">   
     <copy tofile="${build.dir}/testng.xml" overwrite="true"   
@@ -121,7 +104,6 @@
       <jvmarg value="-mx${testng.memory}"/>   
     </testng>   
     <fail if="failedTest"/>   
->>>>>>> 739894ef
   </target>
 
   <target name="test-no-jhdf" depends="compile-tests"
@@ -149,22 +131,4 @@
     <fail if="failedTest"/>
   </target>
 
-<<<<<<< HEAD
-  <target name="test-metadata" depends="compile-tests"
-    description="test metadata level support for a single file" if="doTests">
-    <testng sourcedir="${test.dir}" testname="Metadata tests" failureProperty="failedTest">
-      <classpath>
-        <pathelement location="${root.dir}/ant/"/><!-- logback.xml -->
-        <pathelement location="${test-classes.dir}"/>
-        <pathelement location="${classes.dir}"/>
-        <pathelement path="${component.runtime-cp}"/>
-      </classpath>
-      <classfileset file="${test-classes.dir}/loci/formats/utests/MetadataConfigurableTest.class"/>
-      <sysproperty key="testng.filename" value="${testng.filename}"/>
-      <jvmarg value="-mx${testng.memory}"/>
-    </testng>
-    <fail if="failedTest"/>
-  </target>
-=======
->>>>>>> 739894ef
 </project>