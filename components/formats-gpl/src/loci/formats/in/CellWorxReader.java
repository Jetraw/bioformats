/*
 * #%L
 * OME Bio-Formats package for reading and converting biological file formats.
 * %%
 * Copyright (C) 2005 - 2017 Open Microscopy Environment:
 *   - Board of Regents of the University of Wisconsin-Madison
 *   - Glencoe Software, Inc.
 *   - University of Dundee
 * %%
 * This program is free software: you can redistribute it and/or modify
 * it under the terms of the GNU General Public License as
 * published by the Free Software Foundation, either version 2 of the 
 * License, or (at your option) any later version.
 * 
 * This program is distributed in the hope that it will be useful,
 * but WITHOUT ANY WARRANTY; without even the implied warranty of
 * MERCHANTABILITY or FITNESS FOR A PARTICULAR PURPOSE.  See the
 * GNU General Public License for more details.
 * 
 * You should have received a copy of the GNU General Public 
 * License along with this program.  If not, see
 * <http://www.gnu.org/licenses/gpl-2.0.html>.
 * #L%
 */

package loci.formats.in;

import java.io.File;
import java.io.IOException;
import java.util.ArrayList;
import java.util.Arrays;
import java.util.HashMap;
import java.util.List;

import loci.common.DataTools;
import loci.common.DateTools;
import loci.common.Location;
import loci.common.services.DependencyException;
import loci.common.services.ServiceException;
import loci.common.services.ServiceFactory;
import loci.formats.CoreMetadata;
import loci.formats.FormatException;
import loci.formats.FormatReader;
import loci.formats.FormatTools;
import loci.formats.IFormatReader;
import loci.formats.MetadataTools;
import loci.formats.meta.IMetadata;
import loci.formats.meta.MetadataStore;
import loci.formats.ome.OMEXMLMetadata;
import loci.formats.services.OMEXMLService;

import ome.xml.meta.MetadataConverter;
import ome.xml.meta.OMEXMLMetadataRoot;
import ome.xml.model.Image;
import ome.xml.model.Instrument;
import ome.xml.model.primitives.NonNegativeInteger;
import ome.xml.model.primitives.PositiveInteger;
import ome.xml.model.primitives.Timestamp;
import ome.units.UNITS;
import ome.units.quantity.Length;

/**
 * CellWorxReader is the file format reader for CellWorx .pnl files.
 */
public class CellWorxReader extends FormatReader {

  // -- Constants --

  protected static final String DATE_FORMAT = "EEE MMM dd HH:mm:ss yyyy";

  // -- Fields --

  private boolean[][] fieldMap;
  protected String[][][] wellFiles;
  private String[][] logFiles;
  protected int fieldCount = 0;
  protected boolean doChannels = false;

  private String plateLogFile;
  private String zMapFile;

  private String lastFile;
  private IFormatReader lastReader;

  private OMEXMLService service;
  private HashMap<Integer, Timestamp> timestamps =
    new HashMap<Integer, Timestamp>();

  protected String[] directoryList;
  protected boolean subdirectories = false;

  protected String[] wavelengths = null;
  protected int nTimepoints = 1;
  protected int zSteps = 1;
  protected int wellCount = 0;

  // -- Constructor --

  /** Constructs a new CellWorx reader. */
  public CellWorxReader() {
    super("CellWorx", new String[] {"pnl", "htd", "log"});
    domains = new String[] {FormatTools.HCS_DOMAIN};
    hasCompanionFiles = true;
    datasetDescription = "One .htd file plus one or more .pnl " +
      "files and optionally one or more .log files";
    suffixNecessary = true;
  }

  public CellWorxReader(String name, String[] extensions) {
    super(name, extensions);
  }

  // -- IFormatReader API methods --

  public int fileGroupOption(String id) throws FormatException, IOException {
    return FormatTools.MUST_GROUP;
  }

  /* @see loci.formats.IFormatReader#isThisType(String, boolean) */
  @Override
  public boolean isThisType(String name, boolean open) {
    if (!checkSuffix(name, "htd") && !checkSuffix(name, "log")) {
      return super.isThisType(name, open);
    }
    if (!open) return false;

    if (checkSuffix(name, "htd")) {
      String plate = getPlateName(name);
      // look for a .pnl file

      try {
        String plateData = DataTools.readFile(name);
        String[] lines = plateData.split("\n");
        int xWells = 0;
        int yWells = 0;
        for (String line : lines) {
          int split = line.indexOf("\",");
          if (split < 1) continue;
          String key = line.substring(1, split).trim();
          String value = line.substring(split + 2).trim();

          if (key.equals("XWells")) {
            xWells = Integer.parseInt(value);
          }
          else if (key.equals("YWells")) {
            yWells = Integer.parseInt(value);
          }
          else if (key.startsWith("WellsSelection")) {
            int row = Integer.parseInt(key.substring(14)) - 1;
            char rowLetter = (char) (row + 'A');
            String[] mapping = value.split(",");
            for (int col=0; col<xWells; col++) {
              if (new Boolean(mapping[col].trim()).booleanValue()) {
                String base = plate + rowLetter + String.format("%02d", col + 1);
                Location pnl = new Location(base + ".pnl");
                if (pnl.exists()) {
                  return isThisType(pnl.getAbsolutePath(), open);
                }
              }
            }
          }
        }
      }
      catch (IOException e) {
        LOGGER.debug("Could not check file type", e);
        return false;
      }
    }

    return foundHTDFile(name);
  }

  /* @see loci.formats.IFormatReader#getSeriesUsedFiles(boolean) */
  @Override
  public String[] getSeriesUsedFiles(boolean noPixels) {
    FormatTools.assertId(currentId, true, 1);
    final List<String> files = new ArrayList<String>();
    files.add(currentId);
    if (plateLogFile != null && new Location(plateLogFile).exists()) {
      files.add(plateLogFile);
    }
    if (zMapFile != null) files.add(zMapFile);

    int row = getWellRow(getSeries());
    int col = getWellColumn(getSeries());

    if (new Location(logFiles[row][col]).exists()) {
      files.add(logFiles[row][col]);
    }
    if (!noPixels) {
      if (new Location(wellFiles[row][col][0]).exists()) {
        files.add(wellFiles[row][col][0]);
      }
    }
    return files.toArray(new String[files.size()]);
  }

  /**
   * @see loci.formats.IFormatReader#openBytes(int, byte[], int, int, int, int)
   */
  @Override
  public byte[] openBytes(int no, byte[] buf, int x, int y, int w, int h)
    throws FormatException, IOException
  {
    FormatTools.checkPlaneParameters(this, no, buf.length, x, y, w, h);
    int fieldIndex = getSeries() % fieldCount;

    String file = getFile(getSeries(), no);
    LOGGER.trace("Series {} plane {} using file = {}", getSeries(), no, file);
    if (file == null) {
      Arrays.fill(buf, (byte) 0);
      return buf;
    }

    if (lastFile == null || lastReader == null || !file.equals(lastFile) ||
      lastReader.getCurrentFile() == null)
    {
      if (lastReader != null) {
        lastReader.close();
      }
      try {
        lastReader = getReader(file, false);
      }
      catch (IOException e) {
        // this almost always means that the file does not exist
        LOGGER.debug("", e);
        return buf;
      }
      lastFile = file;
    }

    int planeIndex = no;
    if (lastReader.getSeriesCount() == fieldCount && fieldCount > 1) {
      lastReader.setSeries(fieldIndex);
    }
    else if (lastReader.getImageCount() == getSizeZ()) {
      int[] zct = getZCTCoords(no);
      planeIndex = zct[0];
    }
    else {
      planeIndex = 0;
    }
    LOGGER.trace("  file series = {}, planeIndex = {}",
      lastReader.getSeries(), planeIndex);
    lastReader.openBytes(planeIndex, buf, x, y, w, h);
    return buf;
  }

  /* @see loci.formats.IFormatReader#close(boolean) */
  @Override
  public void close(boolean fileOnly) throws IOException {
    super.close(fileOnly);
    if (!fileOnly) {
      fieldMap = null;
      wellFiles = null;
      logFiles = null;
      fieldCount = 0;
      plateLogFile = null;
      zMapFile = null;
      lastFile = null;
      if (lastReader != null) {
        lastReader.close();
      }
      lastReader = null;
      doChannels = false;
      service = null;
      timestamps.clear();
      directoryList = null;
      subdirectories = false;
      wavelengths = null;
      nTimepoints = 1;
      zSteps = 1;
      wellCount = 0;
    }
  }

  // -- Internal FormatReader API methods --

  /* @see loci.formats.FormatReader#initFile(String) */
  @Override
  protected void initFile(String id) throws FormatException, IOException {
    // first, make sure that we have the .htd file

    if (!checkSuffix(id, "htd")) {
      LOGGER.info("Searching for .htd file");
      String base = new Location(id).getAbsolutePath();
      base = base.substring(0, base.lastIndexOf("_"));
      id = base + ".HTD";

      if (!new Location(id).exists()) {
        Location parent = new Location(id).getAbsoluteFile().getParentFile();
        directoryList = parent.list(true);
        for (String f : directoryList) {
          if (checkSuffix(f, "htd")) {
            id = new Location(parent, f).getAbsolutePath();
            LOGGER.info("Found .htd file {}", f);
            break;
          }
        }
      }
    }

    super.initFile(id);

    parseHTD();

    findPixelsFiles();

    plateLogFile = getPlateName(currentId) + "scan.log";

<<<<<<< HEAD
      if (key.equals("XWells")) {
        xWells = Integer.parseInt(value);
      }
      else if (key.equals("YWells")) {
        yWells = Integer.parseInt(value);
        wellFiles = new String[yWells][xWells][];
        logFiles = new String[yWells][xWells];
      }
      else if (key.startsWith("WellsSelection")) {
        int row = Integer.parseInt(key.substring(14)) - 1;
        String[] mapping = value.split(",");
        for (int col=0; col<xWells; col++) {
          if (new Boolean(mapping[col].trim()).booleanValue()) {
            wellFiles[row][col] = new String[1];
          }
        }
      }
      else if (key.equals("XSites")) {
        xFields = Integer.parseInt(value);
      }
      else if (key.equals("YSites")) {
        yFields = Integer.parseInt(value);
        fieldMap = new boolean[yFields][xFields];
      }
      else if (key.equals("TimePoints")) {
        nTimepoints = Integer.parseInt(value);
      }
      else if (key.equals("ZSteps")) {
        zSteps = Integer.parseInt(value);
      }
      else if (key.startsWith("SiteSelection")) {
        int row = Integer.parseInt(key.substring(13)) - 1;
        String[] mapping = value.split(",");
        for (int col=0; col<xFields; col++) {
          fieldMap[row][col] = new Boolean(mapping[col].trim()).booleanValue();
        }
      }
      else if (key.equals("Waves")) {
        doChannels = new Boolean(value.toLowerCase());
      }
      else if (key.equals("NWavelengths")) {
        wavelengths = new String[Integer.parseInt(value)];
      }
      else if (key.startsWith("WaveName")) {
        int index = Integer.parseInt(key.substring(8)) - 1;
        wavelengths[index] = value.replaceAll("\"", "");
      }
    }

    for (int row=0; row<fieldMap.length; row++) {
      for (int col=0; col<fieldMap[row].length; col++) {
        if (fieldMap[row][col]) fieldCount++;
      }
    }

    // find pixels files
    String plateName = new Location(id).getAbsolutePath();
    plateName = plateName.substring(0, plateName.lastIndexOf(".")) + "_";
    int wellCount = 0;
    for (int row=0; row<wellFiles.length; row++) {
      for (int col=0; col<wellFiles[row].length; col++) {
        if (wellFiles[row][col] != null) {
          wellCount++;
          String base = plateName + FormatTools.getWellName(row, col);
          wellFiles[row][col][0] = base + ".pnl";
          logFiles[row][col] = base + "_scan.log";

          if (!new Location(wellFiles[row][col][0]).exists()) {
            // using TIFF files instead

            wellFiles[row][col] = getTiffFiles(
              plateName, row, col, wavelengths.length, nTimepoints, zSteps);
          }
        }
      }
    }

    plateLogFile = plateName + "scan.log";
=======
    populateMetadata();
  }
>>>>>>> 304290bc

  protected void populateMetadata() throws FormatException, IOException {
    String serialNumber = null;

    if (plateLogFile != null && new Location(plateLogFile).exists()) {
      String[] f = DataTools.readFile(plateLogFile).split("\n");
      for (String line : f) {
        if (line.trim().startsWith("Z Map File")) {
          String file = line.substring(line.indexOf(':') + 1);
          file = file.substring(file.lastIndexOf("/") + 1).trim();
          String parent = new Location(currentId).getAbsoluteFile().getParent();
          zMapFile = new Location(parent, file).getAbsolutePath();
        }
        else if (line.trim().startsWith("Scanner SN")) {
          serialNumber = line.substring(line.indexOf(':') + 1).trim();
        }
      }
    }

    int seriesCount = fieldCount * wellCount;

    int planeIndex = 0;
    int seriesIndex = 0;
    String file = getFile(seriesIndex, planeIndex);
    while (!new Location(file).exists()) {
      if (planeIndex < zSteps * nTimepoints * wavelengths.length) {
        planeIndex++;
      }
      else if (seriesIndex < seriesCount - 1) {
        planeIndex = 0;
        seriesIndex++;
      }
      else {
        break;
      }
      file = getFile(seriesIndex, planeIndex);
    }
    IFormatReader reader = getReader(file, true);

    core.clear();
    for (int i=0; i<seriesCount; i++) {
      CoreMetadata ms = new CoreMetadata();
      core.add(ms);
      setSeries(i);
      ms.littleEndian = reader.isLittleEndian();
      ms.sizeX = reader.getSizeX();
      ms.sizeY = reader.getSizeY();
      ms.pixelType = reader.getPixelType();
      ms.sizeZ = zSteps;
      ms.sizeT = nTimepoints;
      ms.sizeC = wavelengths.length;
      ms.imageCount = getSizeZ() * getSizeC() * getSizeT();
      ms.dimensionOrder = "XYCZT";
      ms.rgb = false;
      ms.interleaved = reader.isInterleaved();
    }

    OMEXMLMetadata readerMetadata = (OMEXMLMetadata) reader.getMetadataStore();
    OMEXMLMetadataRoot root = (OMEXMLMetadataRoot) readerMetadata.getRoot();
    Instrument instrument = root.getInstrument(0);
    List<Image> images = root.copyImageList();

    OMEXMLMetadataRoot convertRoot = new OMEXMLMetadataRoot();
    convertRoot.addInstrument(instrument);
    for (int i=0; i<core.size()/images.size(); i++) {
      for (Image img : images) {
        convertRoot.addImage(img);
      }
    }
    OMEXMLMetadata convertMetadata;
    try {
      convertMetadata = service.createOMEXMLMetadata();
    }
    catch (ServiceException exc) {
      throw new FormatException("Could not create OME-XML store.", exc);
    }

    convertMetadata.setRoot(convertRoot);

    reader.close();

    MetadataStore store = makeFilterMetadata();
    MetadataConverter.convertMetadata(convertMetadata, store);
    MetadataTools.populatePixels(store, this, true);

    // check for stage positions in each file

    MetadataLevel metadataLevel = metadataOptions.getMetadataLevel();
    for (int s=0; s<getSeriesCount(); s++) {
      setSeries(s);

      if (metadataLevel != MetadataLevel.MINIMUM) {
        String firstFile = null;
        int plane = 0;
        while ((firstFile == null || !new Location(firstFile).exists()) &&
          plane < getImageCount())
        {
          firstFile = getFile(s, plane);
          plane++;
        }
        if (firstFile != null && new Location(firstFile).exists()) {
          try (IFormatReader helper = getReader(firstFile, true)) {
            IMetadata meta = (IMetadata) helper.getMetadataStore();
            int readerSeries = s % helper.getSeriesCount();
            Length posX = meta.getPlanePositionX(readerSeries, 0);
            Length posY = meta.getPlanePositionY(readerSeries, 0);
            Length posZ = meta.getPlanePositionZ(readerSeries, 0);

            for (int p=0; p<getImageCount(); p++) {
              if (posX != null) {
                store.setPlanePositionX(posX, s, p);
              }
              if (posY != null) {
                store.setPlanePositionY(posY, s, p);
              }
              if (posZ != null) {
                store.setPlanePositionZ(posZ, s, p);
              }
            }
          }
        }
      }
      else {
        for (int p=0; p<getImageCount(); p++) {
          store.setPlanePositionX(null, s, p);
          store.setPlanePositionY(null, s, p);
          store.setPlanePositionZ(null, s, p);
        }
      }
    }
    setSeries(0);

    // set up plate linkages

    String plateID = MetadataTools.createLSID("Plate", 0);

    Location plate = new Location(currentId).getAbsoluteFile();

    store.setPlateID(plateID, 0);

    String plateName = plate.getName();
    if (plateName.indexOf('.') > 0) {
      plateName = plateName.substring(0, plateName.lastIndexOf('.'));
    }
    store.setPlateName(plateName, 0);

    store.setPlateRows(new PositiveInteger(wellFiles.length), 0);
    store.setPlateColumns(new PositiveInteger(wellFiles[0].length), 0);

    for (int i=0; i<core.size(); i++) {
      store.setImageID(MetadataTools.createLSID("Image", i), i);
    }

    String plateAcqID = MetadataTools.createLSID("PlateAcquisition", 0, 0);
    store.setPlateAcquisitionID(plateAcqID, 0, 0);

    PositiveInteger fieldCount =
      FormatTools.getMaxFieldCount(fieldMap.length * fieldMap[0].length);

    if (fieldCount != null) {
      store.setPlateAcquisitionMaximumFieldCount(fieldCount, 0, 0);
    }

    int nextImage = 0;
    for (int row=0; row<wellFiles.length; row++) {
      for (int col=0; col<wellFiles[row].length; col++) {
        int wellIndex = row * wellFiles[row].length + col;
        String wellID = MetadataTools.createLSID("Well", 0, wellIndex);
        store.setWellID(wellID, 0, wellIndex);
        store.setWellColumn(new NonNegativeInteger(col), 0, wellIndex);
        store.setWellRow(new NonNegativeInteger(row), 0, wellIndex);

        int fieldIndex = 0;
        for (int fieldRow=0; fieldRow<fieldMap.length; fieldRow++) {
          for (int fieldCol=0; fieldCol<fieldMap[fieldRow].length; fieldCol++) {
            if (fieldMap[fieldRow][fieldCol] && wellFiles[row][col] != null) {
              String wellSampleID = MetadataTools.createLSID("WellSample",
                0, wellIndex, fieldIndex);
              store.setWellSampleID(wellSampleID, 0, wellIndex, fieldIndex);
              String imageID = MetadataTools.createLSID("Image", nextImage);
              store.setWellSampleImageRef(imageID, 0, wellIndex, fieldIndex);
              store.setWellSampleIndex(
                new NonNegativeInteger(nextImage), 0, wellIndex, fieldIndex);

              store.setPlateAcquisitionWellSampleRef(
                wellSampleID, 0, 0, nextImage);

              String well = FormatTools.getWellName(row, col);
              store.setImageName(
                "Well " + well + " Field #" + (fieldIndex + 1), nextImage);
              nextImage++;
              fieldIndex++;
            }
          }
        }
      }
    }

    if (getMetadataOptions().getMetadataLevel() != MetadataLevel.MINIMUM) {
      if (serialNumber != null) {
        store.setMicroscopeSerialNumber(serialNumber, 0);
      }

      for (int well=0; well<wellCount; well++) {
        parseWellLogFile(well, store);
      }
      if (timestamps.size() > 0) {
        store.setPlateAcquisitionStartTime(timestamps.get(0), 0, 0);
        store.setPlateAcquisitionEndTime(
          timestamps.get(timestamps.size() - 1), 0, 0);
      }
      for (int i=0; i<core.size(); i++) {
        for (int c=0; c<getSizeC(); c++) {
          if (c < wavelengths.length && wavelengths[c] != null) {
            store.setChannelName(wavelengths[c], i, c);
          }
        }
      }
    }
  }

  // -- Helper methods --

  protected void parseHTD() throws FormatException, IOException {
    if (directoryList == null) {
      Location rootDir = new Location(currentId).getAbsoluteFile().getParentFile();
      directoryList = rootDir.list(true);
      Arrays.sort(directoryList);
    }

    try {
      ServiceFactory factory = new ServiceFactory();
      service = factory.getInstance(OMEXMLService.class);
    }
    catch (DependencyException exc) {
      throw new FormatException("Could not create OME-XML store.", exc);
    }

    int xWells = 0, yWells = 0;
    int xFields = 0, yFields = 0;

    // determine dataset dimensions
    String plateData = DataTools.readFile(currentId);
    String[] lines = plateData.split("\n");
    for (String line : lines) {
      int split = line.indexOf("\",");
      if (split < 1) continue;
      String key = line.substring(1, split).trim();
      String value = line.substring(split + 2).trim();

      if (key.equals("XWells")) {
        xWells = Integer.parseInt(value);
      }
      else if (key.equals("YWells")) {
        yWells = Integer.parseInt(value);
        wellFiles = new String[yWells][xWells][];
        logFiles = new String[yWells][xWells];
      }
      else if (key.startsWith("WellsSelection")) {
        int row = Integer.parseInt(key.substring(14)) - 1;
        String[] mapping = value.split(",");
        for (int col=0; col<xWells; col++) {
          if (new Boolean(mapping[col].trim()).booleanValue()) {
            wellFiles[row][col] = new String[1];
          }
        }
      }
      else if (key.equals("XSites")) {
        xFields = Integer.parseInt(value);
      }
      else if (key.equals("YSites")) {
        yFields = Integer.parseInt(value);
        // if no site acquisition ("Sites" == "FALSE"),
        // don't overwrite the single-site field map
        if (fieldMap == null) {
          fieldMap = new boolean[yFields][xFields];
        }
      }
      else if (key.equals("Sites")) {
        // field acquisition may be turned off with
        // XSites and YSites both greater than 1
        if (value.equalsIgnoreCase("false")) {
          fieldMap = new boolean[][] {{true}};
        }
      }
      else if (key.equals("TimePoints")) {
        nTimepoints = Integer.parseInt(value);
      }
      else if (key.equals("ZSteps")) {
        zSteps = Integer.parseInt(value);
      }
      else if (key.startsWith("SiteSelection")) {
        int row = Integer.parseInt(key.substring(13)) - 1;
        String[] mapping = value.split(",");
        for (int col=0; col<xFields; col++) {
          fieldMap[row][col] = new Boolean(mapping[col].trim()).booleanValue();
        }
      }
      else if (key.equals("Waves")) {
        doChannels = new Boolean(value.toLowerCase());
      }
      else if (key.equals("NWavelengths")) {
        wavelengths = new String[Integer.parseInt(value)];
      }
      else if (key.startsWith("WaveName")) {
        int index = Integer.parseInt(key.substring(8)) - 1;
        wavelengths[index] = value.replaceAll("\"", "");
      }
    }

    // If the acquisition only contains one site, the SiteSelection1 key
    // might be asent. In that case, assume the field was selected.
    if (xFields == 1 && yFields == 1) {
      fieldMap[0][0] = true;
    }

    for (int row=0; row<fieldMap.length; row++) {
      for (int col=0; col<fieldMap[row].length; col++) {
        if (fieldMap[row][col]) fieldCount++;
      }
    }
  }

  protected String getPlateName(String id) {
    String plateName = new Location(id).getAbsolutePath();
    plateName = plateName.substring(0, plateName.lastIndexOf(".")) + "_";
    return plateName;
  }

  protected void findPixelsFiles() throws FormatException {
    // find pixels files
    String plateName = getPlateName(currentId);
    for (int row=0; row<wellFiles.length; row++) {
      for (int col=0; col<wellFiles[row].length; col++) {
        if (wellFiles[row][col] != null) {
          wellCount++;
          char rowLetter = (char) (row + 'A');
          String base = plateName + rowLetter + String.format("%02d", col + 1);
          wellFiles[row][col][0] = base + ".pnl";
          logFiles[row][col] = base + "_scan.log";
        }
      }
    }
  }

  /** Retrieve the well index corresponding to the given series. */
  private int getWell(int seriesIndex) {
    int wellIndex = seriesIndex / fieldCount;
    int counter = -1;
    for (int row=0; row<wellFiles.length; row++) {
      for (int col=0; col<wellFiles[row].length; col++) {
        if (wellFiles[row][col] != null) counter++;
        if (counter == wellIndex) return row * wellFiles[row].length + col;
      }
    }
    return -1;
  }

  /** Retrieve the well row corresponding to the given series. */
  protected int getWellRow(int seriesIndex) {
    int well = getWell(seriesIndex);
    return well / wellFiles[0].length;
  }

  /** Retrieve the well column corresponding to the given series. */
  protected int getWellColumn(int seriesIndex) {
    int well = getWell(seriesIndex);
    return well % wellFiles[0].length;
  }

  /** Retrieve the .pnl file corresponding to the given series. */
  private String getFile(int seriesIndex, int no) {
    int row = getWellRow(seriesIndex);
    int col = getWellColumn(seriesIndex);
    int field = seriesIndex % fieldCount;
    if (wellFiles[row][col].length == 0) {
      return wellFiles[row][col][0];
    }

    int imageCount = wellFiles[row][col].length / fieldCount;
    if (field * imageCount + no < wellFiles[row][col].length) {
      if (subdirectories && getDimensionOrder() != null) {
        int[] coords = getZCTCoords(no);
        int planeIndex = coords[1];
        planeIndex += getSizeC() * field;
        planeIndex += getSizeC() * fieldCount * coords[0];
        planeIndex += getSizeC() * fieldCount * getSizeZ() * coords[2];
        return wellFiles[row][col][planeIndex];
      }
      return wellFiles[row][col][field * imageCount + no];
    }
    else if (field < wellFiles[row][col].length) {
      return wellFiles[row][col][field];
    }
    else if (imageCount == 0 && wellFiles[row][col].length == 1) {
      return wellFiles[row][col][0];
    }
    return null;
  }

  /** Parse metadata from a well log file. */
  protected void parseWellLogFile(int wellIndex, MetadataStore store)
    throws IOException
  {
    int seriesIndex = wellIndex * fieldCount;
    int row = getWellRow(seriesIndex);
    int col = getWellColumn(seriesIndex);
    int well = row * wellFiles[0].length + col;
    String logFile = logFiles[row][col];
    if (!new Location(logFile).exists()) {
      return;
    }
    LOGGER.debug("Parsing log file for well {}{}", (char) (row + 'A'), col + 1);

    int oldSeries = getSeries();
    setSeries(seriesIndex);

    String data = DataTools.readFile(logFile);
    String[] lines = data.split("\n");
    for (String line : lines) {
      line = line.trim();
      int separator = line.indexOf(':');
      if (separator < 0) continue;
      String key = line.substring(0, separator).trim();
      String value = line.substring(separator + 1).trim();

      addSeriesMeta(key, value);

      if (key.equals("Date")) {
        String date = DateTools.formatDate(value, DATE_FORMAT);
        for (int field=0; field<fieldCount; field++) {
          if (date != null) {
            int imageIndex = seriesIndex + field;
            timestamps.put(imageIndex, new Timestamp(date));
            store.setImageAcquisitionDate(
              timestamps.get(imageIndex), imageIndex);
          }
        }
      }
      else if (key.equals("Scan Origin")) {
        String[] axes = value.split(",");
        Double posX = new Double(axes[0]);
        Double posY = new Double(axes[1]);
        for (int fieldRow=0; fieldRow<fieldMap.length; fieldRow++) {
          for (int fieldCol=0; fieldCol<fieldMap[fieldRow].length; fieldCol++) {
            if (fieldMap[fieldRow][fieldCol] && wellFiles[row][col] != null) {
              int field = fieldRow * fieldMap[fieldRow].length + fieldCol;
              Length px = new Length(posX, UNITS.REFERENCEFRAME);
              Length py = new Length(posY, UNITS.REFERENCEFRAME);
              store.setWellSamplePositionX(px, 0, well, field);
              store.setWellSamplePositionY(py, 0, well, field);

              addGlobalMetaList("X position for position", axes[0]);
              addGlobalMetaList("Y position for position", axes[1]);
            }
          }
        }
      }
      else if (key.equals("Scan Area")) {
        int s = value.indexOf('x');
        if (s > 0) {
          int end = value.indexOf(" ", s + 2);
          Double xSize = new Double(value.substring(0, s).trim());
          Double ySize = new Double(value.substring(s + 1, end).trim());

          Length x = FormatTools.getPhysicalSizeX(xSize / getSizeX());
          Length y = FormatTools.getPhysicalSizeY(ySize / getSizeY());

          for (int field=0; field<fieldCount; field++) {
            int index = seriesIndex + field;
            if (x != null) {
              store.setPixelsPhysicalSizeX(x, index);
            }
            if (y != null) {
              store.setPixelsPhysicalSizeY(y, index);
            }
          }
        }
      }
      else if (key.startsWith("Channel")) {
        int start = key.indexOf(' ') + 1;
        int end = key.indexOf(" ", start);
        if (end < 0) end = key.length();
        int index = Integer.parseInt(key.substring(start, end)) - 1;

        String[] tokens = value.split(",");
        for (String token : tokens) {
          token = token.trim();
          if (token.startsWith("gain")) {
            String instrumentID = MetadataTools.createLSID("Instrument", 0);
            Double gain = new Double(token.replaceAll("gain ", ""));
            String detectorID = MetadataTools.createLSID("Detector", 0, 0);

            store.setInstrumentID(instrumentID, 0);
            store.setDetectorID(detectorID, 0, 0);

            for (int field=0; field<fieldCount; field++) {
              store.setImageInstrumentRef(instrumentID, seriesIndex + field);
              store.setDetectorSettingsGain(gain, seriesIndex + field, index);
              store.setDetectorSettingsID(detectorID,
                seriesIndex + field, index);
            }
          }
          else if (token.startsWith("EX")) {
            int slash = token.indexOf('/');
            if (slash > 0) {
              String ex = token.substring(0, slash).trim();
              String em = token.substring(slash + 1).trim();

              if (ex.indexOf(' ') > 0) ex = ex.substring(ex.indexOf(' ') + 1);
              if (em.indexOf(' ') > 0) {
                em = em.substring(em.indexOf(' ') + 1);
                if (em.indexOf(' ') > 0) {
                  em = em.substring(0, em.indexOf(' '));
                }
              }

              Double emission = new Double(em);
              Double excitation = new Double(ex);

              Length exWave = FormatTools.getExcitationWavelength(excitation);
              Length emWave = FormatTools.getEmissionWavelength(emission);

              for (int field=0; field<fieldCount; field++) {
                if (exWave != null) {
                  store.setChannelExcitationWavelength(
                    exWave, seriesIndex + field, index);
                }
                if (emWave != null) {
                  store.setChannelEmissionWavelength(
                    emWave, seriesIndex + field, index);
                }
              }
            }
          }
        }
      }
    }

    setSeries(oldSeries);
  }

  protected IFormatReader getReader(String file, boolean omexml)
    throws FormatException, IOException
  {
    IFormatReader pnl = new DeltavisionReader();
    initReader(pnl, file, omexml);
    return pnl;
  }

  protected void initReader(IFormatReader reader, String file, boolean omexml)
    throws FormatException, IOException
  {
    if (omexml) {
      IMetadata metadata;
      try {
        metadata = service.createOMEXMLMetadata();
      }
      catch (ServiceException exc) {
        throw new FormatException("Could not create OME-XML store.", exc);
      }
      reader.setMetadataStore(metadata);
    }
    reader.setId(file);
  }

<<<<<<< HEAD
  private String[] getTiffFiles(String plateName, int row, int col,
    int channels, int nTimepoints, int zSteps)
  {
    String well = FormatTools.getWellName(row, col);
    String base = plateName + well;

    String[] files = new String[fieldCount * channels * nTimepoints * zSteps];

    int nextFile = 0;
    for (int field=0; field<fieldCount; field++) {
      for (int channel=0; channel<channels; channel++) {
        for (int t=0; t<nTimepoints; t++, nextFile++) {
          String file = base;
          if (fieldCount > 1) {
           file += "_s" + (field + 1);
          }
          if (doChannels || channels > 1) {
            file += "_w" + (channel + 1);
          }
          if (nTimepoints > 1) {
            file += "_t" + nTimepoints;
          }
          files[nextFile] = file + ".tif";

          if (!new Location(files[nextFile]).exists()) {
            files[nextFile] = file + ".TIF";
          }
        }
      }
    }

    boolean noneExist = true;
    for (String file : files) {
      if (file != null && new Location(file).exists()) {
        noneExist = false;
        break;
      }
    }

    if (noneExist) {
      nextFile = 0;
      Location parent =
        new Location(currentId).getAbsoluteFile().getParentFile();
      if (directoryList == null) {
        directoryList = parent.list(true);
        Arrays.sort(directoryList);
      }
      for (String f : directoryList) {
        if (checkSuffix(f, new String [] {"tif", "tiff", "pnl"})) {
          String path = new Location(parent, f).getAbsolutePath();
          if (path.startsWith(base) && path.toLowerCase().indexOf("_thumb") < 0)
          {
            files[nextFile++] = path;
            noneExist = false;
          }
        }
      }
=======
  protected boolean foundHTDFile(String name) {
    Location current = new Location(name).getAbsoluteFile();
    Location parent = current.getParentFile();
>>>>>>> 304290bc

    String htdName = current.getName();
    while (htdName.indexOf('_') > 0) {
      htdName = htdName.substring(0, htdName.lastIndexOf("_"));
      if (new Location(parent, htdName + ".htd").exists() ||
        new Location(parent, htdName + ".HTD").exists())
      {
        return checkSuffix(name, "log") || isGroupFiles();
      }
    }
    return false;
  }

}<|MERGE_RESOLUTION|>--- conflicted
+++ resolved
@@ -147,11 +147,10 @@
           }
           else if (key.startsWith("WellsSelection")) {
             int row = Integer.parseInt(key.substring(14)) - 1;
-            char rowLetter = (char) (row + 'A');
             String[] mapping = value.split(",");
             for (int col=0; col<xWells; col++) {
               if (new Boolean(mapping[col].trim()).booleanValue()) {
-                String base = plate + rowLetter + String.format("%02d", col + 1);
+                String base = plate + FormatTools.getWellName(row, col);
                 Location pnl = new Location(base + ".pnl");
                 if (pnl.exists()) {
                   return isThisType(pnl.getAbsolutePath(), open);
@@ -308,89 +307,8 @@
 
     plateLogFile = getPlateName(currentId) + "scan.log";
 
-<<<<<<< HEAD
-      if (key.equals("XWells")) {
-        xWells = Integer.parseInt(value);
-      }
-      else if (key.equals("YWells")) {
-        yWells = Integer.parseInt(value);
-        wellFiles = new String[yWells][xWells][];
-        logFiles = new String[yWells][xWells];
-      }
-      else if (key.startsWith("WellsSelection")) {
-        int row = Integer.parseInt(key.substring(14)) - 1;
-        String[] mapping = value.split(",");
-        for (int col=0; col<xWells; col++) {
-          if (new Boolean(mapping[col].trim()).booleanValue()) {
-            wellFiles[row][col] = new String[1];
-          }
-        }
-      }
-      else if (key.equals("XSites")) {
-        xFields = Integer.parseInt(value);
-      }
-      else if (key.equals("YSites")) {
-        yFields = Integer.parseInt(value);
-        fieldMap = new boolean[yFields][xFields];
-      }
-      else if (key.equals("TimePoints")) {
-        nTimepoints = Integer.parseInt(value);
-      }
-      else if (key.equals("ZSteps")) {
-        zSteps = Integer.parseInt(value);
-      }
-      else if (key.startsWith("SiteSelection")) {
-        int row = Integer.parseInt(key.substring(13)) - 1;
-        String[] mapping = value.split(",");
-        for (int col=0; col<xFields; col++) {
-          fieldMap[row][col] = new Boolean(mapping[col].trim()).booleanValue();
-        }
-      }
-      else if (key.equals("Waves")) {
-        doChannels = new Boolean(value.toLowerCase());
-      }
-      else if (key.equals("NWavelengths")) {
-        wavelengths = new String[Integer.parseInt(value)];
-      }
-      else if (key.startsWith("WaveName")) {
-        int index = Integer.parseInt(key.substring(8)) - 1;
-        wavelengths[index] = value.replaceAll("\"", "");
-      }
-    }
-
-    for (int row=0; row<fieldMap.length; row++) {
-      for (int col=0; col<fieldMap[row].length; col++) {
-        if (fieldMap[row][col]) fieldCount++;
-      }
-    }
-
-    // find pixels files
-    String plateName = new Location(id).getAbsolutePath();
-    plateName = plateName.substring(0, plateName.lastIndexOf(".")) + "_";
-    int wellCount = 0;
-    for (int row=0; row<wellFiles.length; row++) {
-      for (int col=0; col<wellFiles[row].length; col++) {
-        if (wellFiles[row][col] != null) {
-          wellCount++;
-          String base = plateName + FormatTools.getWellName(row, col);
-          wellFiles[row][col][0] = base + ".pnl";
-          logFiles[row][col] = base + "_scan.log";
-
-          if (!new Location(wellFiles[row][col][0]).exists()) {
-            // using TIFF files instead
-
-            wellFiles[row][col] = getTiffFiles(
-              plateName, row, col, wavelengths.length, nTimepoints, zSteps);
-          }
-        }
-      }
-    }
-
-    plateLogFile = plateName + "scan.log";
-=======
     populateMetadata();
   }
->>>>>>> 304290bc
 
   protected void populateMetadata() throws FormatException, IOException {
     String serialNumber = null;
@@ -727,8 +645,7 @@
       for (int col=0; col<wellFiles[row].length; col++) {
         if (wellFiles[row][col] != null) {
           wellCount++;
-          char rowLetter = (char) (row + 'A');
-          String base = plateName + rowLetter + String.format("%02d", col + 1);
+          String base = plateName + FormatTools.getWellName(row, col);
           wellFiles[row][col][0] = base + ".pnl";
           logFiles[row][col] = base + "_scan.log";
         }
@@ -803,7 +720,7 @@
     if (!new Location(logFile).exists()) {
       return;
     }
-    LOGGER.debug("Parsing log file for well {}{}", (char) (row + 'A'), col + 1);
+    LOGGER.debug("Parsing log file for well {}", FormatTools.getWellName(row, col));
 
     int oldSeries = getSeries();
     setSeries(seriesIndex);
@@ -957,69 +874,9 @@
     reader.setId(file);
   }
 
-<<<<<<< HEAD
-  private String[] getTiffFiles(String plateName, int row, int col,
-    int channels, int nTimepoints, int zSteps)
-  {
-    String well = FormatTools.getWellName(row, col);
-    String base = plateName + well;
-
-    String[] files = new String[fieldCount * channels * nTimepoints * zSteps];
-
-    int nextFile = 0;
-    for (int field=0; field<fieldCount; field++) {
-      for (int channel=0; channel<channels; channel++) {
-        for (int t=0; t<nTimepoints; t++, nextFile++) {
-          String file = base;
-          if (fieldCount > 1) {
-           file += "_s" + (field + 1);
-          }
-          if (doChannels || channels > 1) {
-            file += "_w" + (channel + 1);
-          }
-          if (nTimepoints > 1) {
-            file += "_t" + nTimepoints;
-          }
-          files[nextFile] = file + ".tif";
-
-          if (!new Location(files[nextFile]).exists()) {
-            files[nextFile] = file + ".TIF";
-          }
-        }
-      }
-    }
-
-    boolean noneExist = true;
-    for (String file : files) {
-      if (file != null && new Location(file).exists()) {
-        noneExist = false;
-        break;
-      }
-    }
-
-    if (noneExist) {
-      nextFile = 0;
-      Location parent =
-        new Location(currentId).getAbsoluteFile().getParentFile();
-      if (directoryList == null) {
-        directoryList = parent.list(true);
-        Arrays.sort(directoryList);
-      }
-      for (String f : directoryList) {
-        if (checkSuffix(f, new String [] {"tif", "tiff", "pnl"})) {
-          String path = new Location(parent, f).getAbsolutePath();
-          if (path.startsWith(base) && path.toLowerCase().indexOf("_thumb") < 0)
-          {
-            files[nextFile++] = path;
-            noneExist = false;
-          }
-        }
-      }
-=======
   protected boolean foundHTDFile(String name) {
     Location current = new Location(name).getAbsoluteFile();
     Location parent = current.getParentFile();
->>>>>>> 304290bc
 
     String htdName = current.getName();
     while (htdName.indexOf('_') > 0) {
