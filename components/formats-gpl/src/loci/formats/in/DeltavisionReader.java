--- conflicted
+++ resolved
@@ -1064,7 +1064,7 @@
               LOGGER.warn("Could not parse N.A. '{}'", na);
             }
             if (tokens.length >= 2) {
-              store.setObjectiveCorrection(MetadataTools.getCorrection(tokens[1]), 0, 0);
+              store.setObjectiveCorrection(getCorrection(tokens[1]), 0, 0);
             }
             // TODO:  Token #2 is the microscope model name.
             if (tokens.length > 3) store.setObjectiveModel(tokens[3], 0, 0);
@@ -1083,8 +1083,8 @@
             for (int series=0; series<getSeriesCount(); series++) {
               store.setObjectiveSettingsID(objectiveID, series);
             }
-            store.setObjectiveCorrection(MetadataTools.getCorrection("Other"), 0, 0);
-            store.setObjectiveImmersion(MetadataTools.getImmersion("Other"), 0, 0);
+            store.setObjectiveCorrection(getCorrection("Other"), 0, 0);
+            store.setObjectiveImmersion(getImmersion("Other"), 0, 0);
           }
         }
         // Image properties
@@ -1127,12 +1127,12 @@
           }
         }
         else if (key.equals("Binning")) {
-          store.setDetectorType(MetadataTools.getDetectorType("Other"), 0, 0);
+          store.setDetectorType(getDetectorType("Other"), 0, 0);
           String detectorID = MetadataTools.createLSID("Detector", 0, 0);
           store.setDetectorID(detectorID, 0, 0);
           for (int series=0; series<getSeriesCount(); series++) {
             for (int c=0; c<getSizeC(); c++) {
-              store.setDetectorSettingsBinning(MetadataTools.getBinning(value), series, c);
+              store.setDetectorSettingsBinning(getBinning(value), series, c);
               // link DetectorSettings to an actual Detector
               store.setDetectorSettingsID(detectorID, series, c);
             }
@@ -1425,8 +1425,8 @@
   {
     Double lensNA = null;
     Double workingDistance = null;
-    Immersion immersion = MetadataTools.getImmersion("Other");
-    Correction correction = MetadataTools.getCorrection("Other");
+    Immersion immersion = getImmersion("Other");
+    Correction correction = getCorrection("Other");
     String manufacturer = null;
     String model = null;
     double magnification = 0;
@@ -1457,59 +1457,38 @@
     switch (lensID) {
       case 2001: // test
         lensNA = 1.15;
-        immersion = MetadataTools.getImmersion("Water");
+        immersion = getImmersion("Water");
         break;
       case 10100: // Olympus 10X/0.30, S Plan Achromat, phase, IMT2
         lensNA = 0.30;
-<<<<<<< HEAD
-        immersion = MetadataTools.getImmersion("Air");
-=======
         magnification = 10.0;
         immersion = getImmersion("Air");
->>>>>>> 9fc607f8
         model = "1-LP134";
-        correction = MetadataTools.getCorrection("Achromat");
+        correction = getCorrection("Achromat");
         break;
       case 10101: // Olympus 10X/0.40, DApo/340, IMT2
         lensNA = 0.40;
-<<<<<<< HEAD
-        immersion = MetadataTools.getImmersion("Air");
-=======
         magnification = 10.0;
         immersion = getImmersion("Air");
->>>>>>> 9fc607f8
         model = "1-LB331";
-        correction = MetadataTools.getCorrection("Apo");
+        correction = getCorrection("Apo");
         break;
       case 10102: // Olympus 10X/0.30, SPlan 10, Positive Low, phase, IMT2
         lensNA = 0.30;
-<<<<<<< HEAD
-        immersion = MetadataTools.getImmersion("Air");
-=======
         magnification = 10.0;
         immersion = getImmersion("Air");
->>>>>>> 9fc607f8
         model = "1-LP134";
         break;
       case 10103: // Olympus 4X/0.13, SPlan 4, Positive Low, phase, IMT2
         lensNA = 0.13;
-<<<<<<< HEAD
-        calibratedMagnification = 4.0;
-        immersion = MetadataTools.getImmersion("Air");
-=======
         magnification = 4.0;
         immersion = getImmersion("Air");
->>>>>>> 9fc607f8
         model = "1-LP124";
         break;
       case 10104: // Olympus 10X/0.40, D Plan Apo UV, IMT2
         lensNA = 0.40;
-<<<<<<< HEAD
-        immersion = MetadataTools.getImmersion("Air");
-=======
         magnification = 10.0;
         immersion = getImmersion("Air");
->>>>>>> 9fc607f8
         model = "1-LB331";
         correction = getCorrection("UV");
         break;
@@ -1517,7 +1496,7 @@
         lensNA = 0.40;
         magnification = 10.0;
         workingDistance = 3.10;
-        immersion = MetadataTools.getImmersion("Air");
+        immersion = getImmersion("Air");
         model = "1-LP331";
         correction = getCorrection("UV");
         break;
@@ -1525,75 +1504,47 @@
         lensNA = 0.16;
         magnification = 4.0;
         workingDistance = 13.0;
-<<<<<<< HEAD
-        immersion = MetadataTools.getImmersion("Air");
-        correction = MetadataTools.getCorrection("PlanApo");
-=======
-        immersion = getImmersion("Air");
->>>>>>> 9fc607f8
+        immersion = getImmersion("Air");
         model = "1-UB822";
         correction = getCorrection("PlanApo");
         break;
       case 10107: // Olympus 10X/0.40, U Plan Apo, IX70
         lensNA = 0.40;
-<<<<<<< HEAD
-        immersion = MetadataTools.getImmersion("Air");
-=======
         magnification = 10.0;
->>>>>>> 9fc607f8
         workingDistance = 3.10;
         immersion = getImmersion("Air");
         model = "1-UB823";
-        correction = MetadataTools.getCorrection("PlanApo");
+        correction = getCorrection("PlanApo");
         break;
       case 10108: // Olympus 10X/0.25,C Plan Achromat, phase, IX70
         lensNA = 0.25;
         magnification = 10.0;
         workingDistance = 9.8;
-        immersion = MetadataTools.getImmersion("Air");
+        immersion = getImmersion("Air");
         model = "1-UC243";
         correction = getCorrection("Achromat");
         break;
       case 10109: // Olympus 10X/0.30, UPlanFl, IX70
         lensNA = 0.30;
-<<<<<<< HEAD
-        immersion = MetadataTools.getImmersion("Air");
-=======
         magnification = 10.0;
         immersion = getImmersion("Air");
->>>>>>> 9fc607f8
         model = "1-UB532";
-        correction = MetadataTools.getCorrection("PlanFluor");
+        correction = getCorrection("PlanFluor");
         break;
       case 10110: // Olympus 4X/0.13
         lensNA = 0.13;
-<<<<<<< HEAD
-        calibratedMagnification = 4.0;
-        immersion = MetadataTools.getImmersion("Air");
-=======
         magnification = 4.0;
         immersion = getImmersion("Air");
->>>>>>> 9fc607f8
         break;
       case 10111: // Olympus 2X/0.08, SPlan FL 2
         lensNA = 0.08;
-<<<<<<< HEAD
-        calibratedMagnification = 2.0;
-        immersion = MetadataTools.getImmersion("Air");
-=======
         magnification = 2.0;
         immersion = getImmersion("Air");
->>>>>>> 9fc607f8
         break;
       case 10112: // Olympus 4X/0.13, UPlanFL, Infinity/170, IX70
         lensNA = 0.13;
-<<<<<<< HEAD
-        calibratedMagnification = 4.0;
-        immersion = MetadataTools.getImmersion("Air");
-=======
         magnification = 4.0;
         immersion = getImmersion("Air");
->>>>>>> 9fc607f8
         model = "1-UB522";
         correction = getCorrection("PlanFluor");
         break;
@@ -1601,17 +1552,17 @@
         lensNA = 0.04;
         magnification = 1.25;
         workingDistance = 5.1;
-        immersion = MetadataTools.getImmersion("Air");
+        immersion = getImmersion("Air");
         model = "1-UB920";
-        correction = MetadataTools.getCorrection("PlanApo");
+        correction = getCorrection("PlanApo");
         break;
       case 10114: // Olympus 2X/0.08, PlanApo, IX70
         lensNA = 0.08;
         magnification = 2.0;
         workingDistance = 6.0;
-        immersion = MetadataTools.getImmersion("Air");
+        immersion = getImmersion("Air");
         model = "1-UB921";
-        correction = MetadataTools.getCorrection("PlanApo");
+        correction = getCorrection("PlanApo");
         break;
       case 10115: // Olympus U-Plan S-Apo 10X/0.4
         lensNA = 0.40;
@@ -1638,50 +1589,34 @@
         lensNA = 0.40;
         magnification = 20.0;
         workingDistance = 3.0;
-<<<<<<< HEAD
-        immersion = MetadataTools.getImmersion("Air");
-=======
         immersion = getImmersion("Air");
         correction = getCorrection("Achromat");
->>>>>>> 9fc607f8
         break;
       case 10201: // Olympus 20X/0.65, DApo/340, IMT2, 1-LB343
         lensNA = 0.65;
         magnification = 20.0;
         workingDistance = 1.03;
-        immersion = MetadataTools.getImmersion("Air");
+        immersion = getImmersion("Air");
         model = "1-LB343";
-        correction = MetadataTools.getCorrection("Apo");
+        correction = getCorrection("Apo");
         break;
       case 10202: // Olympus 20X/0.40, ULWD, CDPlan 20PL, phase, IMT2, 1-LP146
         lensNA = 0.40;
-<<<<<<< HEAD
-        immersion = MetadataTools.getImmersion("Air");
-=======
         magnification = 20.0;
         immersion = getImmersion("Air");
->>>>>>> 9fc607f8
         model = "1-LP146";
         break;
       case 10203: // Olympus 20X/0.80, D Plan Apo/340, IMT2, 1-LB342
         lensNA = 0.80;
-<<<<<<< HEAD
-        immersion = MetadataTools.getImmersion("Oil");
-=======
         magnification = 20.0;
         immersion = getImmersion("Oil");
->>>>>>> 9fc607f8
         model = "1-LB342";
-        correction = MetadataTools.getCorrection("PlanApo");
+        correction = getCorrection("PlanApo");
         break;
       case 10204: // Olympus 20X/0.70, D Plan Apo UV, IMT2, 1-LB341
         lensNA = 0.70;
-<<<<<<< HEAD
-        immersion = MetadataTools.getImmersion("Air");
-=======
         magnification = 20.0;
         immersion = getImmersion("Air");
->>>>>>> 9fc607f8
         model = "1-LB341";
         correction = getCorrection("UV");
         break;
@@ -1689,44 +1624,44 @@
         lensNA = 0.75;
         magnification = 20.0;
         workingDistance = 0.55;
-        immersion = MetadataTools.getImmersion("Air");
+        immersion = getImmersion("Air");
         model = "1-UB765";
-        correction = MetadataTools.getCorrection("Apo");
+        correction = getCorrection("Apo");
         break;
       case 10206: // Olympus 20X/0.50, Phase, UPLFL, IX70, 1-UC525
         lensNA = 0.50;
         magnification = 20.0;
         workingDistance = 0.55;
-        immersion = MetadataTools.getImmersion("Air");
+        immersion = getImmersion("Air");
         model = "1-UC525";
         break;
       case 10207: // Olympus 20X/0.40, LWD, C Achromat, phase, IX70
         lensNA = 0.40;
         magnification = 20.0;
         workingDistance = 3.0;
-        immersion = MetadataTools.getImmersion("Air");
+        immersion = getImmersion("Air");
         model = "1-UC145";
-        correction = MetadataTools.getCorrection("Achromat");
+        correction = getCorrection("Achromat");
         break;
       case 10208: // Olympus 20X/0.50, Phase, UPLFL, IX70, 1-UB525
         lensNA = 0.50;
         magnification = 20.0;
         workingDistance = 0.55;
-        immersion = MetadataTools.getImmersion("Air");
+        immersion = getImmersion("Air");
         model = "1-UB525";
         break;
       case 10209: // Olympus 20X/0.40, LCPLFL, Phase, IX70
         lensNA = 0.40;
         magnification = 20.0;
         workingDistance = 6.9;
-        immersion = MetadataTools.getImmersion("Air");
+        immersion = getImmersion("Air");
         model = "1-UC345";
         break;
       case 10210: // Olympus 20X/0.40, LCPLFL, IX70
         lensNA = 0.40;
         magnification = 20.0;
         workingDistance = 6.9;
-        immersion = MetadataTools.getImmersion("Air");
+        immersion = getImmersion("Air");
         model = "1-UB345";
         break;
       case 10211: // Olympus U-Plan S-Apo 20X/0.75
@@ -1768,24 +1703,20 @@
         lensNA = 0.55;
         magnification = 40.0;
         workingDistance = 2.04;
-<<<<<<< HEAD
-        immersion = MetadataTools.getImmersion("Air");
-=======
         immersion = getImmersion("Air");
         correction = getCorrection("Achromat");
->>>>>>> 9fc607f8
         break;
       case 10401: // Olympus 40X/0.85, IMT2
         lensNA = 0.85;
         magnification = 40.0;
         workingDistance = 0.25;
-        immersion = MetadataTools.getImmersion("Air");
+        immersion = getImmersion("Air");
         break;
       case 10402: // Olympus 40X/1.30, DApo/340, IMT2, 1-LB356
         lensNA = 1.30;
         magnification = 40.0;
         workingDistance = 0.12;
-        immersion = MetadataTools.getImmersion("Oil");
+        immersion = getImmersion("Oil");
         model = "1-LB356";
         correction = getCorrection("Apo");
         break;
@@ -1793,7 +1724,7 @@
         lensNA = 1.35;
         magnification = 40.0;
         workingDistance = 0.10;
-        immersion = MetadataTools.getImmersion("Oil");
+        immersion = getImmersion("Oil");
         model = "1-UB768";
         correction = getCorrection("Apo");
         break;
@@ -1801,12 +1732,7 @@
         lensNA = 0.85;
         magnification = 40.0;
         workingDistance = 0.20;
-<<<<<<< HEAD
-        immersion = MetadataTools.getImmersion("Air");
-        correction = MetadataTools.getCorrection("PlanApo");
-=======
-        immersion = getImmersion("Air");
->>>>>>> 9fc607f8
+        immersion = getImmersion("Air");
         model = "1-UB827";
         correction = getCorrection("PlanApo");
         break;
@@ -1814,31 +1740,21 @@
         lensNA = 0.95;
         magnification = 40.0;
         workingDistance = 0.14;
-        immersion = MetadataTools.getImmersion("Air");
+        immersion = getImmersion("Air");
         model = "1-UB927";
-        correction = MetadataTools.getCorrection("PlanApo");
+        correction = getCorrection("PlanApo");
         break;
       case 10406: // Olympus 40X/1.0, U Plan Apo, Iris
         lensNA = 1.0;
-<<<<<<< HEAD
-        immersion = MetadataTools.getImmersion("Oil");
-        correction = MetadataTools.getCorrection("PlanApo");
-=======
         magnification = 40.;
         immersion = getImmersion("Oil");
->>>>>>> 9fc607f8
         model = "1-UB828";
         correction = getCorrection("PlanApo");
         break;
       case 10407: // Olympus 40X/0.75, UPlanFl, IX70, 1-UB527
         lensNA = 0.75;
-<<<<<<< HEAD
-        correction = MetadataTools.getCorrection("PlanFluor");
-        immersion = MetadataTools.getImmersion("Air");
-=======
         magnification = 40;
         immersion = getImmersion("Air");
->>>>>>> 9fc607f8
         model = "1-UB527";
         correction = getCorrection("PlanFluor");
         break;
@@ -1846,43 +1762,35 @@
         lensNA = 0.60;
         magnification = 40.0;
         workingDistance = 2.15;
-        immersion = MetadataTools.getImmersion("Air");
+        immersion = getImmersion("Air");
         model = "1-UB347";
         break;
       case 10409: // Olympus 40X/0.60, LCPLFL, Phase, IX70
         lensNA = 0.60;
         magnification = 40.0;
         workingDistance = 2.15;
-        immersion = MetadataTools.getImmersion("Air");
+        immersion = getImmersion("Air");
         model = "1-UC347";
         break;
       case 10410: // Olympus 40X/1.15, UApo340, IX70
         lensNA = 1.15;
-<<<<<<< HEAD
-        immersion = MetadataTools.getImmersion("Water");
-=======
         magnification = 40.0;
         immersion = getImmersion("Water");
->>>>>>> 9fc607f8
         model = "1-UB769";
         break;
       case 10411: // Olympus 40X/0.75, UPlanFl, IX70, Ph2
         lensNA = 0.75;
-<<<<<<< HEAD
-        immersion = MetadataTools.getImmersion("Air");
-=======
         magnification = 40;
         immersion = getImmersion("Air");
->>>>>>> 9fc607f8
         model = "1-UC527";
-        correction = MetadataTools.getCorrection("PlanFluor");
+        correction = getCorrection("PlanFluor");
         break;
       case 10412: // Olympus 40X/1.35, UApo/340, PSF, IX70
         lensNA = 1.35;
         magnification = 40.0;
         workingDistance = 0.10;
-        immersion = MetadataTools.getImmersion("Oil");
-        correction = MetadataTools.getCorrection("Apo");
+        immersion = getImmersion("Oil");
+        correction = getCorrection("Apo");
         break;
       case 10413: // Olympus U-Apo 340nm 40X/1.15 Water w/Corr. Collar
         lensNA = 1.15;
@@ -1908,10 +1816,6 @@
         break;
       case 10416: // Olympus 40X/1.30, UPLFLN 40XO, U PLAN Fluorite 40X Oil, 1-U2B530
         lensNA = 1.30;
-<<<<<<< HEAD
-        correction = MetadataTools.getCorrection("Apo");
-        immersion = MetadataTools.getImmersion("Oil");
-=======
         magnification = 40.0;
         workingDistance = 0.2;
         immersion = getImmersion("Oil");
@@ -1921,18 +1825,13 @@
         lensNA = 1.30;
         magnification = 100.0;
         immersion = getImmersion("Oil");
->>>>>>> 9fc607f8
         model = "1-LB393";
         correction = getCorrection("Apo");
         break;
       case 10001: // Olympus 100X/1.30, D Plan Apo UV, IMT2
         lensNA = 1.30;
-<<<<<<< HEAD
-        immersion = MetadataTools.getImmersion("Oil");
-=======
         magnification = 100.0;
         immersion = getImmersion("Oil");
->>>>>>> 9fc607f8
         model = "1-LB392";
         correction = getCorrection("UV");
         break;
@@ -1940,51 +1839,43 @@
         lensNA = 1.40;
         magnification = 100.0;
         workingDistance = 0.10;
-        immersion = MetadataTools.getImmersion("Oil");
+        immersion = getImmersion("Oil");
         model = "1-UB935";
-        correction = MetadataTools.getCorrection("PlanApo");
+        correction = getCorrection("PlanApo");
         break;
       case 10003: // Olympus 100X/1.35, U Plan Apo, IX70
         lensNA = 1.35;
         magnification = 100.0;
         workingDistance = 0.10;
-        immersion = MetadataTools.getImmersion("Oil");
+        immersion = getImmersion("Oil");
         model = "1-UB836";
-        correction = MetadataTools.getCorrection("PlanApo");
+        correction = getCorrection("PlanApo");
         break;
       case 10004: // Olympus 100X/1.30, UPLFL
         lensNA = 1.30;
-<<<<<<< HEAD
-        immersion = MetadataTools.getImmersion("Oil");
-=======
         magnification = 100.0;
         immersion = getImmersion("Oil");
->>>>>>> 9fc607f8
         model = "1-UB535";
         break;
       case 10005: // Olympus 100X/1.35, U Plan Apo, PSF, IX70
         lensNA = 1.35;
         magnification = 100.0;
         workingDistance = 0.10;
-        immersion = MetadataTools.getImmersion("Oil");
-        correction = MetadataTools.getCorrection("PlanApo");
+        immersion = getImmersion("Oil");
+        correction = getCorrection("PlanApo");
         break;
       case 10006: // Olympus 100X/1.40, Plan Apo, PSF, IX70
         lensNA = 1.40;
         magnification = 100.0;
         workingDistance = 0.10;
-        immersion = MetadataTools.getImmersion("Oil");
-        correction = MetadataTools.getCorrection("PlanApo");
+        immersion = getImmersion("Oil");
+        correction = getCorrection("PlanApo");
         break;
       case 10007: // Olympus 100X/1.40, UPLS Apo, UIS2, 1-U2B836
         lensNA = 1.40;
         magnification = 100.0;
         workingDistance = 0.13;
-<<<<<<< HEAD
-        immersion = MetadataTools.getImmersion("Oil");;
-=======
-        immersion = getImmersion("Oil");
->>>>>>> 9fc607f8
+        immersion = getImmersion("Oil");
         model = "1-U2B836";
         break;
       case 10008: // Olympus U-Plan Fluorite 100X/1.30
@@ -2034,21 +1925,13 @@
         lensNA = 1.40;
         magnification = 60.0;
         workingDistance = 0.30;
-<<<<<<< HEAD
-        immersion = MetadataTools.getImmersion("Oil");
-=======
         immersion = getImmersion("Oil");
         correction = getCorrection("Apo");
->>>>>>> 9fc607f8
         break;
       case 10601: // Olympus 60X/1.40, S Plan Apo, UV/340, IMT2
         lensNA = 1.40;
-<<<<<<< HEAD
-        immersion = MetadataTools.getImmersion("Oil");
-=======
         magnification = 60.0;
         immersion = getImmersion("Oil");
->>>>>>> 9fc607f8
         model = "1-LB751";
         correction = getCorrection("UV");
         break;
@@ -2056,15 +1939,15 @@
         lensNA = 1.40;
         magnification = 60.0;
         workingDistance = 0.1;
-        immersion = MetadataTools.getImmersion("Oil");
+        immersion = getImmersion("Oil");
         model = "1-UB932";
-        correction = MetadataTools.getCorrection("PlanApo");
+        correction = getCorrection("PlanApo");
         break;
       case 10603: // Olympus 60X/1.20, U Plan Apo, IX70
         lensNA = 1.20;
         magnification = 60.0;
         workingDistance = 0.25;
-        immersion = MetadataTools.getImmersion("Water");
+        immersion = getImmersion("Water");
         model = "1-UB891";
         correction = getCorrection("PlanApo");
         break;
@@ -2072,72 +1955,64 @@
         lensNA = 1.20;
         magnification = 60.0;
         workingDistance = 0.25;
-        immersion = MetadataTools.getImmersion("Water");
+        immersion = getImmersion("Water");
         break;
       case 10605: // Olympus 60X/0.70, LCPLPL, IX70
         lensNA = 0.70;
         magnification = 60.0;
         workingDistance = 1.10;
-        immersion = MetadataTools.getImmersion("Air");
+        immersion = getImmersion("Air");
         model = "1-UB351";
         break;
       case 10606: // Olympus 60X/0.70, LCPLPL, Phase, IX70
         lensNA = 0.70;
         magnification = 60.0;
         workingDistance = 1.10;
-        immersion = MetadataTools.getImmersion("Air");
+        immersion = getImmersion("Air");
         model = "1-UC351";
         break;
       case 10607: // Olympus 60X/1.40, Plan Apo, Ph3
         lensNA = 1.40;
-<<<<<<< HEAD
-        immersion = MetadataTools.getImmersion("Oil");
-=======
         magnification = 60.0;
         immersion = getImmersion("Oil");
->>>>>>> 9fc607f8
         model = "1-UC932";
-        correction = MetadataTools.getCorrection("PlanApo");
+        correction = getCorrection("PlanApo");
         break;
       case 10608: // Olympus 60X/1.25, UPLFL
         lensNA = 1.25;
-<<<<<<< HEAD
-        immersion = MetadataTools.getImmersion("Oil");
-=======
         magnification = 60.0;
         immersion = getImmersion("Oil");
->>>>>>> 9fc607f8
         model = "1-UB532";
         break;
       case 10609: // Olympus 60X/1.40, Plan Apo, BFP-1, IX70
         lensNA = 1.40;
         magnification = 60.0;
         workingDistance = 0.15;
-        immersion = MetadataTools.getImmersion("Oil");
+        immersion = getImmersion("Oil");
         model = "1-UB933";
-        correction = MetadataTools.getCorrection("PlanApo");
+        correction = getCorrection("PlanApo");
         break;
       case 10610: // Olympus 60X/1.40, Plan Apo, PSF, IX70
         lensNA = 1.40;
         magnification = 60.0;
         workingDistance = 0.15;
-        immersion = MetadataTools.getImmersion("Oil");
-        correction = MetadataTools.getCorrection("PlanApo");
+        immersion = getImmersion("Oil");
+        correction = getCorrection("PlanApo");
         break;
       case 10611: // Olympus 60X/1.20, U Plan Apo, Water, PSF, IX70
         lensNA = 1.20;
         magnification = 60.0;
         workingDistance = 0.25;
-        immersion = MetadataTools.getImmersion("Water");
-        correction = MetadataTools.getCorrection("PlanApo");
+        immersion = getImmersion("Water");
+        correction = getCorrection("PlanApo");
         break;
       case 10612: // Olympus 60X/1.42, Plan Apo N, UIS2, 1-U2B933
         lensNA = 1.42;
         magnification = 60.0;
         workingDistance = 0.15;
-        immersion = MetadataTools.getImmersion("Oil");
+        immersion = getImmersion("Oil");
         model = "1-U2B933";
-        correction = MetadataTools.getCorrection("PlanApo");
+        correction = getCorrection("PlanApo");
         break;
       case 10613: // Olympus PlanApo TIRFM 60X/1.45 w/Corr. Collar
         lensNA = 1.45;
@@ -2176,10 +2051,6 @@
         break;
       case 12201: // Nikon 20X/0.75, Plan Apo, CFI/60
         lensNA = 0.75;
-<<<<<<< HEAD
-        immersion = MetadataTools.getImmersion("Air");
-        correction = MetadataTools.getCorrection("PlanFluor");
-=======
         magnification = 20.;
         workingDistance = 1.0;
         immersion = getImmersion("Air");
@@ -2190,21 +2061,14 @@
         lensNA = 0.75;
         magnification = 20.;
         immersion = getImmersion("Multi");
->>>>>>> 9fc607f8
         model = "93146";
         correction = getCorrection("PlanFluor");
         break;
       case 12203: // Nikon 20X/0.45, Plan Fluor ELWD, CFI/60
         lensNA = 0.45;
-<<<<<<< HEAD
-        workingDistance = 8.1;
-        immersion = MetadataTools.getImmersion("Air");
-        correction = MetadataTools.getCorrection("PlanFluor");
-=======
         magnification = 20.;
         workingDistance = 7.4;
         immersion = getImmersion("Air");
->>>>>>> 9fc607f8
         model = "93150";
         correction = getCorrection("PlanFluor");
         break;
@@ -2212,19 +2076,14 @@
         lensNA = 0.45;
         magnification = 20.;
         workingDistance = 4.50;
-        immersion = MetadataTools.getImmersion("Air");
+        immersion = getImmersion("Air");
         model = "MUE01200/92777";
         break;
       case 12205: // Nikon 20X/0.50, Plan Fluor, CFI/60
         lensNA = 0.50;
         magnification = 20.;
         workingDistance = 2.10;
-<<<<<<< HEAD
-        immersion = MetadataTools.getImmersion("Air");
-        correction = MetadataTools.getCorrection("PlanFluor");
-=======
-        immersion = getImmersion("Air");
->>>>>>> 9fc607f8
+        immersion = getImmersion("Air");
         model = "MRH00200/93135";
         correction = getCorrection("PlanFluor");
         break;
@@ -2255,54 +2114,39 @@
         lensNA = 1.30;
         magnification = 40.0;
         workingDistance = 0.16;
-        immersion = MetadataTools.getImmersion("Oil");
+        immersion = getImmersion("Oil");
         model = "85028";
         break;
       case 12402: // Nikon 40X/1.30, CF Fluor, 160mm tube length
         lensNA = 1.30;
         magnification = 40.0;
         workingDistance = 0.22;
-        immersion = MetadataTools.getImmersion("Oil");
+        immersion = getImmersion("Oil");
         model = "85004";
         break;
       case 12403: // Nikon 40X/0.75, CF Fluor, 160mm tube length
         lensNA = 0.75;
-<<<<<<< HEAD
-        immersion = MetadataTools.getImmersion("Air");
-=======
-        magnification = 40.0;
-        immersion = getImmersion("Air");
->>>>>>> 9fc607f8
+        magnification = 40.0;
+        immersion = getImmersion("Air");
         model = "140508";
         break;
       case 12404: // Nikon 40X/1.30, S Fluor, CFI/60
         lensNA = 1.30;
         magnification = 40.;
         workingDistance = 0.22;
-        immersion = MetadataTools.getImmersion("Oil");
+        immersion = getImmersion("Oil");
         break;
       case 12405: // Nikon 40X/0.95, Plan Apo, DIC M, CFI/60
         lensNA = 0.95;
-<<<<<<< HEAD
-        immersion = MetadataTools.getImmersion("Air");
-        correction = MetadataTools.getCorrection("PlanApo");
-        model = "93105";
-=======
         magnification = 40.;
         immersion = getImmersion("Air");
         correction = getCorrection("PlanApo");
->>>>>>> 9fc607f8
         break;
       case 12406: // Nikon 40X/1.00, DIC H, CFI/60
         lensNA = 1.00;
         magnification = 40.;
         workingDistance = 0.16;
-<<<<<<< HEAD
-        immersion = MetadataTools.getImmersion("Oil");
-        model = "93106";
-=======
-        immersion = getImmersion("Oil");
->>>>>>> 9fc607f8
+        immersion = getImmersion("Oil");
         break;
       case 12407: // Nikon 40X/0.60, Plan Fluor, ELWD, Corr Collar, CFI/60
         lensNA = 0.60;
@@ -2360,7 +2204,7 @@
         lensNA = 1.40;
         magnification = 60.0;
         workingDistance = 0.17;
-        immersion = MetadataTools.getImmersion("Oil");
+        immersion = getImmersion("Oil");
         model = "85020";
         correction = getCorrection("PlanApo");
         break;
@@ -2368,12 +2212,7 @@
         lensNA = 1.40;
         magnification = 60.;
         workingDistance = 0.21;
-<<<<<<< HEAD
-        immersion = MetadataTools.getImmersion("Oil");
-        correction = MetadataTools.getCorrection("PlanApo");
-=======
-        immersion = getImmersion("Oil");
->>>>>>> 9fc607f8
+        immersion = getImmersion("Oil");
         model = "93108";
         correction = getCorrection("PlanApo");
         break;
@@ -2381,12 +2220,7 @@
         lensNA = 1.20;
         magnification = 60.;
         workingDistance = 0.22;
-<<<<<<< HEAD
-        immersion = MetadataTools.getImmersion("Water");
-        correction = MetadataTools.getCorrection("PlanApo");
-=======
         immersion = getImmersion("Water");
->>>>>>> 9fc607f8
         model = "93109";
         correction = getCorrection("PlanApo");
         break;
@@ -2426,12 +2260,7 @@
         lensNA = 1.40;
         magnification = 100.0;
         workingDistance = 0.1;
-<<<<<<< HEAD
-        immersion = MetadataTools.getImmersion("Oil");
-        correction = MetadataTools.getCorrection("PlanApo");
-=======
-        immersion = getImmersion("Oil");
->>>>>>> 9fc607f8
+        immersion = getImmersion("Oil");
         model = "85025";
         correction = getCorrection("PlanApo");
         break;
@@ -2439,34 +2268,22 @@
         lensNA = 1.30;
         magnification = 100.0;
         workingDistance = 0.14;
-        immersion = MetadataTools.getImmersion("Oil");
+        immersion = getImmersion("Oil");
         model = "85005";
         break;
       case 12002: // Nikon 100X/1.30, CF UV F, 160mm tube length
         lensNA = 1.30;
-<<<<<<< HEAD
-        workingDistance = 0.14;
-        immersion = MetadataTools.getImmersion("Oil");
-        correction = MetadataTools.getCorrection("UV");
-        model = "85005";
-=======
         magnification = 100.0;
         workingDistance = 0.13;
         immersion = getImmersion("Glycerol");
         model = "78821";
         correction = getCorrection("UV");
->>>>>>> 9fc607f8
         break;
       case 12003: // Nikon 100X/1.40, Plan Apo, DIC H, CFI/60
         lensNA = 1.40;
         magnification = 100.;
         workingDistance = 0.13;
-<<<<<<< HEAD
-        immersion = MetadataTools.getImmersion("Oil");
-        correction = MetadataTools.getCorrection("PlanApo");
-=======
-        immersion = getImmersion("Oil");
->>>>>>> 9fc607f8
+        immersion = getImmersion("Oil");
         model = "93110";
         correction = getCorrection("PlanApo");
         break;
@@ -2474,7 +2291,7 @@
         lensNA = 1.30;
         magnification = 100.;
         workingDistance = 0.20;
-        immersion = MetadataTools.getImmersion("Oil");
+        immersion = getImmersion("Oil");
         model = "93129";
         break;
       case 12005: // Nikon 100X/0.90, Plan Fluor, Corr Collar 0.14-0.20, CFI 60
@@ -2487,27 +2304,15 @@
         break;
       case 12101: // Nikon 2X/0.10, Plan Apo, 160mm tube length
         lensNA = 0.10;
-<<<<<<< HEAD
-        calibratedMagnification = 2.0;
-        immersion = MetadataTools.getImmersion("Air");
-        correction = MetadataTools.getCorrection("PlanApo");
-=======
         magnification = 2.;
         immersion = getImmersion("Air");
->>>>>>> 9fc607f8
         model = "202294";
         correction = getCorrection("PlanApo");
         break;
       case 12102: // Nikon 4X/0.20, Plan Apo, 160mm tube length
         lensNA = 0.20;
-<<<<<<< HEAD
-        calibratedMagnification = 4.0;
-        immersion = MetadataTools.getImmersion("Air");
-        correction = MetadataTools.getCorrection("PlanApo");
-=======
         magnification = 4.;
         immersion = getImmersion("Air");
->>>>>>> 9fc607f8
         model = "108388";
         correction = getCorrection("PlanApo");
         break;
@@ -2515,12 +2320,7 @@
         lensNA = 0.2;
         magnification = 4.;
         workingDistance = 15.7;
-<<<<<<< HEAD
-        correction = MetadataTools.getCorrection("PlanApo");
-        immersion = MetadataTools.getImmersion("Air");
-=======
-        immersion = getImmersion("Air");
->>>>>>> 9fc607f8
+        immersion = getImmersion("Air");
         model = "93102";
         correction = getCorrection("PlanApo");
         break;
@@ -2528,12 +2328,7 @@
         lensNA = 0.45;
         magnification = 10.;
         workingDistance = 4.0;
-<<<<<<< HEAD
-        immersion = MetadataTools.getImmersion("Air");
-        correction = MetadataTools.getCorrection("PlanApo");
-=======
-        immersion = getImmersion("Air");
->>>>>>> 9fc607f8
+        immersion = getImmersion("Air");
         model = "93103";
         correction = getCorrection("PlanApo");
         break;
@@ -2541,12 +2336,7 @@
         lensNA = 0.30;
         magnification = 10.;
         workingDistance = 16.0;
-<<<<<<< HEAD
-        immersion = MetadataTools.getImmersion("Air");
-        correction = MetadataTools.getCorrection("PlanFluor");
-=======
-        immersion = getImmersion("Air");
->>>>>>> 9fc607f8
+        immersion = getImmersion("Air");
         model = "93134";
         correction = getCorrection("PlanFluor");
         break;
@@ -2554,21 +2344,15 @@
         lensNA = 0.50;
         magnification = 10.;
         workingDistance = 1.20;
-<<<<<<< HEAD
-        immersion = MetadataTools.getImmersion("Air");
-        correction = MetadataTools.getCorrection("SuperFluor");
-        model = "93126";
-=======
         immersion = getImmersion("Air");
         model = "MRF00100/93126";
         correction = getCorrection("SuperFluor");
->>>>>>> 9fc607f8
         break;
       case 12107: // Nikon 10X/0.25, Plan Achromat, CFI/60
         lensNA = 0.25;
         magnification = 10.;
         workingDistance = 10.5;
-        immersion = MetadataTools.getImmersion("Air");
+        immersion = getImmersion("Air");
         model = "93183";
         correction = getCorrection("Achromat");
         break;
@@ -2576,12 +2360,7 @@
         lensNA = 0.25;
         magnification = 10.;
         workingDistance = 6.10;
-<<<<<<< HEAD
-        immersion = MetadataTools.getImmersion("Air");
-        correction = MetadataTools.getCorrection("Achromat");
-=======
-        immersion = getImmersion("Air");
->>>>>>> 9fc607f8
+        immersion = getImmersion("Air");
         model = "93161";
         correction = getCorrection("Achromat");
         break;
@@ -2613,12 +2392,7 @@
         lensNA = 1.40;
         magnification = 100.0;
         workingDistance = 0.1;
-<<<<<<< HEAD
-        immersion = MetadataTools.getImmersion("Oil");
-        correction = MetadataTools.getCorrection("PlanApo");
-=======
-        immersion = getImmersion("Oil");
->>>>>>> 9fc607f8
+        immersion = getImmersion("Oil");
         model = "44 07 08 (02)";
         correction = getCorrection("PlanApo");
         break;
@@ -2626,62 +2400,39 @@
         lensNA = 1.30;
         magnification = 100.0;
         workingDistance = 0.1;
-        immersion = MetadataTools.getImmersion("Oil");
+        immersion = getImmersion("Oil");
         model = "44 07 86";
         break;
       case 14003: // Zeiss 100X/1.40, Plan - APOCHROMAT
         lensNA = 1.40;
-<<<<<<< HEAD
-        immersion = MetadataTools.getImmersion("Oil");
-        correction = MetadataTools.getCorrection("PlanApo");
-=======
         magnification = 100;
         immersion = getImmersion("Oil");
->>>>>>> 9fc607f8
         model = "44 07 80 (02)";
         correction = getCorrection("PlanApo");
         break;
       case 14004: // Zeiss 100X/1.30, Planapo, 160mm tube length
         lensNA = 1.30;
-<<<<<<< HEAD
-        immersion = MetadataTools.getImmersion("Oil");
-        correction = MetadataTools.getCorrection("PlanApo");
-=======
         magnification = 100.0;
         immersion = getImmersion("Oil");
->>>>>>> 9fc607f8
         model = "46 19 46 - 9903";
         correction = getCorrection("PlanApo");
         break;
       case 14005: // Zeiss 100X/1.40, Oil Iris (0.7 - 1.40)
         lensNA = 1.40;
-<<<<<<< HEAD
-        immersion = MetadataTools.getImmersion("Oil");
-=======
         magnification = 100.0;
         immersion = getImmersion("Oil");
->>>>>>> 9fc607f8
         model = "44 07 86 (02)";
         break;
       case 14006: // Zeiss 100X/1.30
         lensNA = 1.30;
-<<<<<<< HEAD
-        immersion = MetadataTools.getImmersion("Oil");
-=======
         magnification = 100.0;
         immersion = getImmersion("Oil");
->>>>>>> 9fc607f8
         break;
       case 14601: // Zeiss 63X/1.40, Plan - APOCHROMAT
         lensNA = 1.40;
         magnification = 63.0;
         workingDistance = 0.09;
-<<<<<<< HEAD
-        immersion = MetadataTools.getImmersion("Oil");
-        correction = MetadataTools.getCorrection("PlanApo");
-=======
-        immersion = getImmersion("Oil");
->>>>>>> 9fc607f8
+        immersion = getImmersion("Oil");
         model = "44 07 60 (03)";
         correction = getCorrection("PlanApo");
         break;
@@ -2689,36 +2440,21 @@
         lensNA = 1.40;
         magnification = 63.0;
         workingDistance = 0.09;
-<<<<<<< HEAD
-        immersion = MetadataTools.getImmersion("Oil");
-        correction = MetadataTools.getCorrection("PlanApo");
-=======
-        immersion = getImmersion("Oil");
->>>>>>> 9fc607f8
+        immersion = getImmersion("Oil");
         model = "44 07 62 (02)";
         correction = getCorrection("PlanApo");
         break;
       case 14603: // Zeiss 63X/0.90, Achroplan, W, Ph3
         lensNA = 0.90;
-<<<<<<< HEAD
-        calibratedMagnification = 63.0;
-        immersion = MetadataTools.getImmersion("Water");
-=======
         magnification = 63.0;
         immersion = getImmersion("Water");
->>>>>>> 9fc607f8
         model = "44 00 69";
         break;
       case 14604: // Zeiss 63X/1.20, C - APOCHROMAT, Water
         lensNA = 1.20;
         magnification = 63.0;
         workingDistance = 0.09;
-<<<<<<< HEAD
-        calibratedMagnification = 63.0;
-        immersion = MetadataTools.getImmersion("Water");
-=======
         immersion = getImmersion("Water");
->>>>>>> 9fc607f8
         model = "44 06 68";
         correction = getCorrection("Apo");
         break;
@@ -2726,48 +2462,28 @@
         lensNA = 1.30;
         magnification = 40.0;
         workingDistance = 0.14;
-<<<<<<< HEAD
-        immersion = MetadataTools.getImmersion("Oil");
-        correction = MetadataTools.getCorrection("Fluar");
-=======
-        immersion = getImmersion("Oil");
->>>>>>> 9fc607f8
+        immersion = getImmersion("Oil");
         model = "44 02 55 (01)";
         correction = getCorrection("Fluar");
         break;
       case 14402: // Zeiss 40X/1.00, Plan - APOCHROMAT, Phase3
         lensNA = 1.00;
-<<<<<<< HEAD
-        immersion = MetadataTools.getImmersion("Oil");
-        correction = MetadataTools.getCorrection("PlanApo");
-=======
-        magnification = 40.0;
-        immersion = getImmersion("Oil");
->>>>>>> 9fc607f8
+        magnification = 40.0;
+        immersion = getImmersion("Oil");
         model = "44 07 51";
         correction = getCorrection("PlanApo");
         break;
       case 14403: // Zeiss 40X/1.20, Water Immersion, Corr Collar, C - APOCHROMAT
         lensNA = 1.20;
-<<<<<<< HEAD
-        immersion = MetadataTools.getImmersion("Water");
-        correction = MetadataTools.getCorrection("Apo");
-=======
         magnification = 40.;
         immersion = getImmersion("Water");
->>>>>>> 9fc607f8
         model = "44 00 52";
         correction = getCorrection("Apo");
         break;
       case 14404: // Zeiss 40X/0.75, Plan - NEOFLUAR, Phase2
         lensNA = 0.75;
-<<<<<<< HEAD
-        immersion = MetadataTools.getImmersion("Air");
-        correction = MetadataTools.getCorrection("PlanNeofluar");
-=======
-        magnification = 40.0;
-        immersion = getImmersion("Air");
->>>>>>> 9fc607f8
+        magnification = 40.0;
+        immersion = getImmersion("Air");
         model = "44 03 51";
         correction = getCorrection("PlanNeofluar");
         break;
@@ -2775,45 +2491,27 @@
         lensNA = 1.30;
         magnification = 40.0;
         workingDistance = 0.15;
-<<<<<<< HEAD
-        immersion = MetadataTools.getImmersion("Oil");
-        correction = MetadataTools.getCorrection("PlanNeofluar");
-=======
-        immersion = getImmersion("Oil");
->>>>>>> 9fc607f8
+        immersion = getImmersion("Oil");
         model = "44 04 50";
         correction = getCorrection("PlanNeofluar");
         break;
       case 14406: // Zeiss 40X/0.60, LD ACHROPLAN, Phase2
         lensNA = 0.60;
-<<<<<<< HEAD
-        immersion = MetadataTools.getImmersion("Air");
-=======
-        magnification = 40.0;
-        immersion = getImmersion("Air");
->>>>>>> 9fc607f8
+        magnification = 40.0;
+        immersion = getImmersion("Air");
         model = "44 08 65";
         break;
       case 14407: // Zeiss 40X/1.30, Plan - NEOFLUAR, DIC, Strainfree
         lensNA = 1.30;
-<<<<<<< HEAD
-        immersion = MetadataTools.getImmersion("Air");
-        correction = MetadataTools.getCorrection("PlanNeofluar");
-=======
         magnification = 40.0;
         immersion = getImmersion("Oil");
         correction = getCorrection("PlanNeofluar");
->>>>>>> 9fc607f8
         break;
       case 14301: // Zeiss 25X/0.80, Plan - NEOFLUAR
         lensNA = 0.80;
         magnification = 25.0;
         workingDistance = 0.80;
-<<<<<<< HEAD
-        correction = MetadataTools.getCorrection("PlanNeofluar");
-=======
         immersion = getImmersion("Multi");
->>>>>>> 9fc607f8
         model = "44 05 44";
         correction = getCorrection("PlanNeofluar");
         break;
@@ -2821,130 +2519,75 @@
         lensNA = 0.80;
         magnification = 25.0;
         workingDistance = 0.80;
-<<<<<<< HEAD
-        calibratedMagnification = 25.0;
-        correction = MetadataTools.getCorrection("PlanNeofluar");
-=======
         immersion = getImmersion("Multi");
->>>>>>> 9fc607f8
         model = "44 05 42";
         correction = getCorrection("PlanNeofluar");
         break;
       case 14303: // Zeiss 25X/0.80, Plan - NEOFLUAR, Phase2
         lensNA = 0.80;
-<<<<<<< HEAD
-        calibratedMagnification = 25.0;
-        immersion = MetadataTools.getImmersion("Air");
-        correction = MetadataTools.getCorrection("PlanNeofluar");
-=======
         magnification = 25.0;
         immersion = getImmersion("Air");
->>>>>>> 9fc607f8
         model = "44 05 45";
         correction = getCorrection("PlanNeofluar");
         break;
       case 14201: // Zeiss 20X/0.50, Plan - NEOFLUAR, Phase2
         lensNA = 0.50;
-<<<<<<< HEAD
-        immersion = MetadataTools.getImmersion("Air");
-        correction = MetadataTools.getCorrection("PlanNeofluar");
-=======
         magnification = 20.0;
         immersion = getImmersion("Air");
->>>>>>> 9fc607f8
         model = "44 03 41 (01)";
         correction = getCorrection("PlanNeofluar");
         break;
       case 14202: // Zeiss 20X/0.60, Plan - APOCHROMAT
         lensNA = 0.60;
-<<<<<<< HEAD
-        immersion = MetadataTools.getImmersion("Air");
-        correction = MetadataTools.getCorrection("PlanApo");
-=======
         magnification = 20.0;
         immersion = getImmersion("Air");
->>>>>>> 9fc607f8
         model = "44 06 40";
         correction = getCorrection("PlanApo");
         break;
       case 14203: // Zeiss 20X/0.75, PLAN APO
         lensNA = 0.75;
-<<<<<<< HEAD
-        immersion = MetadataTools.getImmersion("Air");
-        correction = MetadataTools.getCorrection("PlanApo");
-=======
         magnification = 20.0;
         immersion = getImmersion("Air");
->>>>>>> 9fc607f8
         model = "44 06 49";
         correction = getCorrection("PlanApo");
         break;
       case 14204: // Zeiss 20X/0.75, Fluar
         lensNA = 0.75;
-<<<<<<< HEAD
-        immersion = MetadataTools.getImmersion("Air");
-        correction = MetadataTools.getCorrection("Fluar");
-=======
         magnification = 20.0;
         immersion = getImmersion("Air");
->>>>>>> 9fc607f8
         model = "44 01 45";
         correction = getCorrection("Fluar");
         break;
       case 14101: // Zeiss 10X/0.30, Plan - NEOFLUAR
         lensNA = 0.30;
-<<<<<<< HEAD
-        immersion = MetadataTools.getImmersion("Air");
-        correction = MetadataTools.getCorrection("PlanNeofluar");
-=======
         magnification = 10.0;
         immersion = getImmersion("Air");
->>>>>>> 9fc607f8
         model = "44 03 30";
         correction = getCorrection("PlanNeofluar");
         break;
       case 14102: // Zeiss 10X/0.25, Acrostigmat
         lensNA = 0.25;
-<<<<<<< HEAD
-        immersion = MetadataTools.getImmersion("Air");
-=======
         magnification = 10.0;
         immersion = getImmersion("Air");
->>>>>>> 9fc607f8
         model = "44 01 31";
         break;
       case 14103: // Zeiss 10X/0.25, Achroplan, Phase1
         lensNA = 0.25;
-<<<<<<< HEAD
-        immersion = MetadataTools.getImmersion("Air");
-=======
         magnification = 10.;
         immersion = getImmersion("Air");
->>>>>>> 9fc607f8
         model = "44 00 31";
         break;
       case 14104: // Zeiss 10X/0.45, Plan - ApoChromat
         lensNA = 0.45;
-<<<<<<< HEAD
-        immersion = MetadataTools.getImmersion("Air");
-        correction = MetadataTools.getCorrection("PlanApo");
-=======
         magnification = 10.0;
         immersion = getImmersion("Air");
->>>>>>> 9fc607f8
         model = "44 06 39";
         correction = getCorrection("PlanApo");
         break;
       case 14105: // Zeiss 5X/0.16, Plan - ApoChromat
         lensNA = 0.16;
-<<<<<<< HEAD
-        calibratedMagnification = 5.0;
-        immersion = MetadataTools.getImmersion("Air");
-        correction = MetadataTools.getCorrection("PlanApo");
-=======
         magnification = 5.0;
         immersion = getImmersion("Air");
->>>>>>> 9fc607f8
         model = "44 06 20";
         correction = getCorrection("PlanApo");
         break;
@@ -2952,65 +2595,42 @@
         lensNA = 0.20;
         magnification = 4.;
         workingDistance = 3.33;
-<<<<<<< HEAD
-        calibratedMagnification = 4.0;
-        immersion = MetadataTools.getImmersion("Air");
-        correction = MetadataTools.getCorrection("PlanApo");
-=======
-        immersion = getImmersion("Air");
-        correction = getCorrection("PlanApo");
->>>>>>> 9fc607f8
+        immersion = getImmersion("Air");
+        correction = getCorrection("PlanApo");
         break;
       case 18102: // API 2.5X, Plan Apo, AWe
         lensNA = 0.20;
         magnification = 2.46;
         workingDistance = 2.883;
-<<<<<<< HEAD
-        calibratedMagnification = 2.46;
-        immersion = MetadataTools.getImmersion("Air");
-        correction = MetadataTools.getCorrection("PlanApo");
-=======
-        immersion = getImmersion("Air");
-        correction = getCorrection("PlanApo");
->>>>>>> 9fc607f8
+        immersion = getImmersion("Air");
+        correction = getCorrection("PlanApo");
         break;
       case 18103: // API 4X, Plan Apo, AWe
         lensNA = 0.20;
         magnification = 4.;
         workingDistance = 2.883;
-<<<<<<< HEAD
-        calibratedMagnification = 4.0;
-        immersion = MetadataTools.getImmersion("Air");
-        correction = MetadataTools.getCorrection("PlanApo");
-=======
-        immersion = getImmersion("Air");
-        correction = getCorrection("PlanApo");
->>>>>>> 9fc607f8
+        immersion = getImmersion("Air");
+        correction = getCorrection("PlanApo");
         break;
       case 18104: // API 6X, Plan Apo, AWe
         lensNA = 0.45;
         magnification = 6.15;
         workingDistance = 2.883;
-        immersion = MetadataTools.getImmersion("Air");
-        correction = MetadataTools.getCorrection("PlanApo");
+        immersion = getImmersion("Air");
+        correction = getCorrection("PlanApo");
         break;
       case 18105: // API 10X, Plan Apo, AWe, CW
         lensNA = 0.45;
         magnification = 10.;
         workingDistance = 2.883;
-        immersion = MetadataTools.getImmersion("Air");
-        correction = MetadataTools.getCorrection("PlanApo");
+        immersion = getImmersion("Air");
+        correction = getCorrection("PlanApo");
         break;
       case 18106: // API 1X, DIGE
         lensNA = 0.1;
         magnification = 1.0;
         workingDistance = 24.00;
-<<<<<<< HEAD
-        calibratedMagnification = 1.0;
-        immersion = MetadataTools.getImmersion("Air");
-=======
-        immersion = getImmersion("Air");
->>>>>>> 9fc607f8
+        immersion = getImmersion("Air");
         break;
       case 18107: // API 10X, BH
         lensNA = 0.15;
@@ -3022,26 +2642,26 @@
         lensNA = 0.55;
         magnification = 20.;
         workingDistance = 13.00;
-        immersion = MetadataTools.getImmersion("Air");
+        immersion = getImmersion("Air");
         break;
       case 18202: // API 20X, HiRes B, CW
         lensNA = 0.50;
         magnification = 20.;
         workingDistance = 13.00;
-        immersion = MetadataTools.getImmersion("Air");
+        immersion = getImmersion("Air");
         break;
       case 18204: // API 20X, HiRes C, CW
         lensNA = 0.45;
         magnification = 20.;
         workingDistance = 4.50;
-        immersion = MetadataTools.getImmersion("Air");
+        immersion = getImmersion("Air");
         model = "MUE01200/92777";
         break;
       case 18205: // API 20X, HiRes D, CW
         lensNA = 0.50;
         magnification = 20.;
         workingDistance = 2.10;
-        immersion = MetadataTools.getImmersion("Air");
+        immersion = getImmersion("Air");
         model = "MRH00200/93135";
         break;
       case 18206: // API 20X, HiRes, MF
@@ -3070,162 +2690,86 @@
         break;
       case 1: // Zeiss 10X/.25
         lensNA = 0.25;
-<<<<<<< HEAD
+        magnification = 10.0;
+        immersion = getImmersion("Air");
         manufacturer = "Zeiss";
-        calibratedMagnification = 10.0;
-        immersion = MetadataTools.getImmersion("Air");
-=======
-        magnification = 10.0;
-        immersion = getImmersion("Air");
-        manufacturer = "Zeiss";
->>>>>>> 9fc607f8
         break;
       case 2: // Zeiss 25X/.50
         lensNA = 0.50;
-<<<<<<< HEAD
+        magnification = 25.0;
+        immersion = getImmersion("Air");
         manufacturer = "Zeiss";
-        calibratedMagnification = 25.0;
-        immersion = MetadataTools.getImmersion("Air");
-=======
-        magnification = 25.0;
-        immersion = getImmersion("Air");
-        manufacturer = "Zeiss";
->>>>>>> 9fc607f8
         break;
       case 3: // Zeiss 50X/1.00
         lensNA = 1.00;
-<<<<<<< HEAD
+        magnification = 50.0;
+        immersion = getImmersion("Oil");
         manufacturer = "Zeiss";
-        calibratedMagnification = 50.0;
-        immersion = MetadataTools.getImmersion("Oil");
-=======
-        magnification = 50.0;
-        immersion = getImmersion("Oil");
-        manufacturer = "Zeiss";
->>>>>>> 9fc607f8
         break;
       case 4: // Zeiss 63X/1.25
         lensNA = 1.25;
-<<<<<<< HEAD
+        magnification = 63.0;
+        immersion = getImmersion("Oil");
         manufacturer = "Zeiss";
-        calibratedMagnification = 63.0;
-        immersion = MetadataTools.getImmersion("Oil");
-=======
-        magnification = 63.0;
-        immersion = getImmersion("Oil");
-        manufacturer = "Zeiss";
->>>>>>> 9fc607f8
         break;
       case 5: // Zeiss 100X/1.30
         lensNA = 1.30;
-<<<<<<< HEAD
+        magnification = 100.0;
+        immersion = getImmersion("Oil");
         manufacturer = "Zeiss";
-        calibratedMagnification = 100.0;
-        immersion = MetadataTools.getImmersion("Oil");
-=======
-        magnification = 100.0;
-        immersion = getImmersion("Oil");
-        manufacturer = "Zeiss";
->>>>>>> 9fc607f8
         break;
       case 6: // Neofluor 100X/1.30
         lensNA = 1.30;
-<<<<<<< HEAD
-        calibratedMagnification = 100.0;
-        correction = MetadataTools.getCorrection("Neofluor");
-        immersion = MetadataTools.getImmersion("Oil");
-=======
         magnification = 100.0;
         immersion = getImmersion("Oil");
         correction = getCorrection("Neofluor");
->>>>>>> 9fc607f8
         break;
       case 7: // Leitz Plan Apo Brightfield
         lensNA = 1.40;
-<<<<<<< HEAD
-        calibratedMagnification = 63.0;
+        magnification = 63.0;
+        immersion = getImmersion("Oil");
+        correction = getCorrection("PlanApo");
         manufacturer = "Leitz";
-        immersion = MetadataTools.getImmersion("Oil");
-        correction = MetadataTools.getCorrection("PlanApo");
-=======
-        magnification = 63.0;
-        immersion = getImmersion("Oil");
-        correction = getCorrection("PlanApo");
-        manufacturer = "Leitz";
->>>>>>> 9fc607f8
         break;
       case 8: // Coverslip-less water immersion
         lensNA = 1.20;
-<<<<<<< HEAD
-        calibratedMagnification = 63.0;
-        immersion = MetadataTools.getImmersion("Water");
-=======
         magnification = 63.0;
         immersion = getImmersion("Water");
->>>>>>> 9fc607f8
         break;
       case 9: // Olympus 10X/0.40
         lensNA = 0.40;
         magnification = 10.0;
         workingDistance = 0.30;
-<<<<<<< HEAD
-        calibratedMagnification = 10.0;
+        immersion = getImmersion("Air");
         manufacturer = "Olympus";
-        immersion = MetadataTools.getImmersion("Air");
-=======
-        immersion = getImmersion("Air");
-        manufacturer = "Olympus";
->>>>>>> 9fc607f8
         break;
       case 10: // Olympus 20X/0.80
         lensNA = 0.80;
         magnification = 20.0;
         workingDistance = 0.30;
-<<<<<<< HEAD
+        immersion = getImmersion("Oil");
         manufacturer = "Olympus";
-        calibratedMagnification = 20.0;
-        immersion = MetadataTools.getImmersion("Oil");
-=======
-        immersion = getImmersion("Oil");
-        manufacturer = "Olympus";
->>>>>>> 9fc607f8
         break;
       case 11: // Olympus 40X/1.30
         lensNA = 1.30;
         magnification = 40.0;
         workingDistance = 0.30;
-<<<<<<< HEAD
-        immersion = MetadataTools.getImmersion("Oil");
-=======
         immersion = getImmersion("Oil");
         manufacturer = "Olympus";
->>>>>>> 9fc607f8
         break;
       case 12: // Olympus 60X/1.40
         lensNA = 1.40;
         magnification = 60.0;
         workingDistance = 0.30;
-<<<<<<< HEAD
+        immersion = getImmersion("Oil");
         manufacturer = "Olympus";
-        calibratedMagnification = 60.0;
-        immersion = MetadataTools.getImmersion("Oil");
-=======
-        immersion = getImmersion("Oil");
-        manufacturer = "Olympus";
->>>>>>> 9fc607f8
         break;
       case 13: // Nikon 100X/1.40
         lensNA = 1.40;
         magnification = 100.0;
         workingDistance = 0.30;
-<<<<<<< HEAD
+        immersion = getImmersion("Oil");
         manufacturer = "Nikon";
-        calibratedMagnification = 100.0;
-        immersion = MetadataTools.getImmersion("Oil");
-=======
-        immersion = getImmersion("Oil");
-        manufacturer = "Nikon";
->>>>>>> 9fc607f8
         break;
     }
 
