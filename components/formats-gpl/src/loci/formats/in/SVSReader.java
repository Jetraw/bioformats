--- conflicted
+++ resolved
@@ -169,11 +169,7 @@
     if (tiffParser == null) {
       initTiffParser();
     }
-<<<<<<< HEAD
-    int ifd = ((SVSCoreMetadata) getCurrentCore()).ifdIndex;
-=======
-    int ifd = ((SVSCoreMetadata) currentCore()).ifdIndex[no];
->>>>>>> e8f8ae8c
+    int ifd = ((SVSCoreMetadata) getCurrentCore()).ifdIndex[no];
     tiffParser.getSamples(ifds.get(ifd), buf, x, y, w, h);
     return buf;
   }
@@ -226,11 +222,7 @@
   public int getOptimalTileWidth() {
     FormatTools.assertId(currentId, true, 1);
     try {
-<<<<<<< HEAD
-      int ifd = ((SVSCoreMetadata) getCurrentCore()).ifdIndex;
-=======
-      int ifd = ((SVSCoreMetadata) currentCore()).ifdIndex[0];
->>>>>>> e8f8ae8c
+      int ifd = ((SVSCoreMetadata) getCurrentCore()).ifdIndex[0];
       return (int) ifds.get(ifd).getTileWidth();
     }
     catch (FormatException e) {
@@ -244,11 +236,7 @@
   public int getOptimalTileHeight() {
     FormatTools.assertId(currentId, true, 1);
     try {
-<<<<<<< HEAD
-      int ifd = ((SVSCoreMetadata) getCurrentCore()).ifdIndex;
-=======
-      int ifd = ((SVSCoreMetadata) currentCore()).ifdIndex[0];
->>>>>>> e8f8ae8c
+      int ifd = ((SVSCoreMetadata) getCurrentCore()).ifdIndex[0];
       return (int) ifds.get(ifd).getTileLength();
     }
     catch (FormatException e) {
@@ -527,9 +515,6 @@
         }
       }
 
-<<<<<<< HEAD
-      Length pixelSize = ((SVSCoreMetadata) getCurrentCore()).pixelSize;
-=======
       if (getImageCount() > 1) {
         for (int p=0; p<getImageCount(); p++) {
           if (p < zPosition.length && zPosition[p] != null) {
@@ -538,8 +523,7 @@
         }
       }
 
-      Length pixelSize = ((SVSCoreMetadata) currentCore()).pixelSize;
->>>>>>> e8f8ae8c
+      Length pixelSize = ((SVSCoreMetadata) getCurrentCore()).pixelSize;
       if (pixelSize != null && pixelSize.value(UNITS.MICROMETER).doubleValue() - Constants.EPSILON > 0) {
         store.setPixelsPhysicalSizeX(pixelSize, i);
         store.setPixelsPhysicalSizeY(pixelSize, i);
