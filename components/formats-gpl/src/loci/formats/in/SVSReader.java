/*
 * #%L
 * OME Bio-Formats package for reading and converting biological file formats.
 * %%
 * Copyright (C) 2005 - 2017 Open Microscopy Environment:
 *   - Board of Regents of the University of Wisconsin-Madison
 *   - Glencoe Software, Inc.
 *   - University of Dundee
 * %%
 * This program is free software: you can redistribute it and/or modify
 * it under the terms of the GNU General Public License as
 * published by the Free Software Foundation, either version 2 of the 
 * License, or (at your option) any later version.
 * 
 * This program is distributed in the hope that it will be useful,
 * but WITHOUT ANY WARRANTY; without even the implied warranty of
 * MERCHANTABILITY or FITNESS FOR A PARTICULAR PURPOSE.  See the
 * GNU General Public License for more details.
 * 
 * You should have received a copy of the GNU General Public 
 * License along with this program.  If not, see
 * <http://www.gnu.org/licenses/gpl-2.0.html>.
 * #L%
 */

package loci.formats.in;

import java.io.IOException;

import org.slf4j.Logger;
import org.slf4j.LoggerFactory;

import loci.common.Constants;
import loci.common.DataTools;
import loci.common.DateTools;
import loci.common.RandomAccessInputStream;
import loci.formats.CoreMetadata;
import loci.formats.FormatException;
import loci.formats.FormatTools;
import loci.formats.MetadataTools;
import loci.formats.meta.MetadataStore;
import loci.formats.tiff.IFD;
import loci.formats.tiff.PhotoInterp;
import loci.formats.tiff.TiffIFDEntry;
import loci.formats.tiff.TiffParser;
import ome.xml.model.primitives.Color;
import ome.xml.model.primitives.Timestamp;

import ome.units.quantity.Length;
import ome.units.UNITS;

class SVSCoreMetadata extends CoreMetadata {
  int ifdIndex;
  String comment;
  Length pixelSize;

  SVSCoreMetadata() {
    super();
  }
}

/**
 * SVSReader is the file format reader for Aperio SVS TIFF files.
 */
public class SVSReader extends BaseTiffReader {

  // -- Constants --

  /** Logger for this class. */
  private static final Logger LOGGER =
    LoggerFactory.getLogger(SVSReader.class);

  /** TIFF image description prefix for Aperio SVS files. */
  private static final String APERIO_IMAGE_DESCRIPTION_PREFIX = "Aperio Image";

  private static final String DATE_FORMAT = "MM/dd/yy HH:mm:ss";

  // -- Fields --

  private Double emissionWavelength, excitationWavelength;
  private Double exposureTime, exposureScale;
  private Double magnification;
  private String date, time;
  private ArrayList<String> dyeNames = new ArrayList<String>();

  private transient Color displayColor = null;

  // -- Constructor --

  /** Constructs a new SVS reader. */
  public SVSReader() {
    super("Aperio SVS", new String[] {"svs"});
    domains = new String[] {FormatTools.HISTOLOGY_DOMAIN};
    suffixNecessary = true;
    noSubresolutions = true;
    canSeparateSeries = false;
  }

  // -- IFormatReader API methods --

  /* @see loci.formats.IFormatReader#fileGroupOption(String) */
  @Override
  public int fileGroupOption(String id) throws FormatException, IOException {
    return FormatTools.MUST_GROUP;
  }

  /* (non-Javadoc)
   * @see loci.formats.FormatReader#isThisType(java.lang.String, boolean)
   */
  @Override
  public boolean isThisType(String name, boolean open) {
    boolean isThisType = super.isThisType(name, open);
    if (!isThisType && open) {
      RandomAccessInputStream stream = null;
      try {
        stream = new RandomAccessInputStream(name);
        TiffParser tiffParser = new TiffParser(stream);
        tiffParser.setDoCaching(false);
        if (!tiffParser.isValidHeader()) {
          return false;
        }
        IFD ifd = tiffParser.getFirstIFD();
        if (ifd == null) {
          return false;
        }
        Object description = ifd.get(IFD.IMAGE_DESCRIPTION);
        if (description != null) {
          String imageDescription = null;

          if (description instanceof TiffIFDEntry) {
            Object value = tiffParser.getIFDValue((TiffIFDEntry) description);
            if (value != null) {
              imageDescription = value.toString();
            }
          }
          else if (description instanceof String) {
            imageDescription = (String) description;
          }
          if (imageDescription != null
              && imageDescription.startsWith(APERIO_IMAGE_DESCRIPTION_PREFIX)) {
            return true;
          }
        }
        return false;
      }
      catch (IOException e) {
        LOGGER.debug("I/O exception during isThisType() evaluation.", e);
        return false;
      }
      finally {
        try {
          if (stream != null) {
            stream.close();
          }
        }
        catch (IOException e) {
          LOGGER.debug("I/O exception during stream closure.", e);
        }
      }
    }
    return isThisType;
  }

  /**
   * @see loci.formats.IFormatReader#openBytes(int, byte[], int, int, int, int)
   */
  @Override
  public byte[] openBytes(int no, byte[] buf, int x, int y, int w, int h)
    throws FormatException, IOException
  {
    if (core.size() == 1) {
      return super.openBytes(no, buf, x, y, w, h);
    }
    FormatTools.checkPlaneParameters(this, no, buf.length, x, y, w, h);
    if (tiffParser == null) {
      initTiffParser();
    }
    int ifd = ((SVSCoreMetadata) currentCore()).ifdIndex;
    tiffParser.getSamples(ifds.get(ifd), buf, x, y, w, h);
    return buf;
  }

  /* @see loci.formats.IFormatReader#openThumbBytes(int) */
  @Override
  public byte[] openThumbBytes(int no) throws FormatException, IOException {
    if (core.size() == 1 || getSeries() >= getSeriesCount() - 2) {
      return super.openThumbBytes(no);
    }

    int smallestSeries = getSeriesCount() - 3;
    if (smallestSeries >= 0) {
      int thisSeries = getSeries();
      int resolution = getResolution();
      setSeries(smallestSeries);
      if (!hasFlattenedResolutions()) {
        setResolution(1);
      }
      byte[] thumb = FormatTools.openThumbBytes(this, no);
      setSeries(thisSeries);
      setResolution(resolution);
      return thumb;
    }
    return super.openThumbBytes(no);
  }

  /* @see loci.formats.IFormatReader#close(boolean) */
  @Override
  public void close(boolean fileOnly) throws IOException {
    super.close(fileOnly);
    if (!fileOnly) {
      emissionWavelength = null;
      excitationWavelength = null;
      exposureTime = null;
      exposureScale = null;
      magnification = null;
      date = null;
      time = null;
      dyeNames.clear();
      displayColor = null;
    }
  }

  /* @see loci.formats.IFormatReader#getOptimalTileWidth() */
  @Override
  public int getOptimalTileWidth() {
    FormatTools.assertId(currentId, true, 1);
    try {
      int ifd = ((SVSCoreMetadata) currentCore()).ifdIndex;
      return (int) ifds.get(ifd).getTileWidth();
    }
    catch (FormatException e) {
      LOGGER.debug("", e);
    }
    return super.getOptimalTileWidth();
  }

  /* @see loci.formats.IFormatReader#getOptimalTileHeight() */
  @Override
  public int getOptimalTileHeight() {
    FormatTools.assertId(currentId, true, 1);
    try {
      int ifd = ((SVSCoreMetadata) currentCore()).ifdIndex;
      return (int) ifds.get(ifd).getTileLength();
    }
    catch (FormatException e) {
      LOGGER.debug("", e);
    }
    return super.getOptimalTileHeight();
  }

  // -- Internal BaseTiffReader API methods --

  /* @see loci.formats.BaseTiffReader#initStandardMetadata() */
  @Override
  protected void initStandardMetadata() throws FormatException, IOException {
    super.initStandardMetadata();

    ifds = tiffParser.getMainIFDs();


    int seriesCount = ifds.size();

    core.clear();
    if (seriesCount > 2) {
      core.add();
      for (int r=0; r < seriesCount - 2; r++) {
        core.add(0, new SVSCoreMetadata());
      }
      core.add(new SVSCoreMetadata());
      core.add(new SVSCoreMetadata());
    }
<<<<<<< HEAD

    for (int i=0; i<seriesCount; i++) {
      setSeries(i);
      int index = getIFDIndex(i);
      tiffParser.fillInIFD(ifds.get(index));

      if (getMetadataOptions().getMetadataLevel() != MetadataLevel.MINIMUM) {
        String comment = ifds.get(index).getComment();
        if (comment == null) {
          continue;
        }
        String[] lines = comment.split("\n");
        String[] tokens;
        String key, value;
        for (String line : lines) {
          tokens = line.split("[|]");
          for (String t : tokens) {
            if (t.indexOf('=') == -1) {
              addGlobalMeta("Comment", t);
              comments[i] = t;
            }
            else {
              key = t.substring(0, t.indexOf('=')).trim();
              value = t.substring(t.indexOf('=') + 1).trim();
              addSeriesMeta(key, value);
              if (key.equals("MPP")) {
                pixelSize[i] = FormatTools.getPhysicalSizeX(DataTools.parseDouble(value));
              }
              else if (key.equals("Date")) {
                date = value;
              }
              else if (key.equals("Time")) {
                time = value;
              }
              else if (key.equals("Emission Wavelength")) {
                emissionWavelength = DataTools.parseDouble(value);
              }
              else if (key.equals("Excitation Wavelength")) {
                excitationWavelength = DataTools.parseDouble(value);
              }
              else if (key.equals("Exposure Time")) {
                exposureTime = DataTools.parseDouble(value);
              }
              else if (key.equals("Exposure Scale")) {
                exposureScale = DataTools.parseDouble(value);
              }
              else if (key.equals("AppMag")) {
                magnification = DataTools.parseDouble(value);
              }
              else if (key.equals("Dye")) {
                dyeNames.add(value);
              }
              else if (key.equals("DisplayColor")) {
                // stored color is RGB, Color expects RGBA
                int color = Integer.parseInt(value);
                displayColor = new Color((color << 8) | 0xff);
              }
            }
          }
        }
=======
    else {
      // Should never happen unless the SVS is corrupt?
      for (int s=0; s<seriesCount; s++) {
        core.add(new SVSCoreMetadata());
>>>>>>> 6d543129
      }
    }
    for (int s=0; s<seriesCount; s++) {
      int[] pos = core.flattenedIndexes(s);
      setCoreIndex(s);

      SVSCoreMetadata ms = (SVSCoreMetadata) core.get(pos[0], pos[1]);

<<<<<<< HEAD
    // remove any invalid pyramid resolutions
    IFD firstIFD = ifds.get(getIFDIndex(0));
    for (int s=1; s<getSeriesCount() - 2; s++) {
      int index = getIFDIndex(s);
      IFD ifd = ifds.get(index);
      if (ifd.getPixelType() != firstIFD.getPixelType()) {
        ifds.set(index, null);
      }
    }
    for (int s=0; s<ifds.size(); ) {
      if (ifds.get(s) != null) {
        s++;
      }
      else {
        ifds.remove(s);
        core.remove(s);
      }
    }
    seriesCount = ifds.size();

    for (int s=0; s<seriesCount; s++) {
      CoreMetadata ms = core.get(s);
      if (s == 0 && getSeriesCount() > 2) {
        ms.resolutionCount = getSeriesCount() - 2;
=======
      ms.ifdIndex = getIFDIndex(s);

      if (s == 0 && seriesCount > 2) {
        ms.resolutionCount = seriesCount - 2;
>>>>>>> 6d543129
      }

      IFD ifd = ifds.get(ms.ifdIndex);
      tiffParser.fillInIFD(ifds.get(ms.ifdIndex));

      PhotoInterp p = ifd.getPhotometricInterpretation();
      int samples = ifd.getSamplesPerPixel();
      ms.rgb = samples > 1 || p == PhotoInterp.RGB;

      ms.sizeX = (int) ifd.getImageWidth();
      ms.sizeY = (int) ifd.getImageLength();
      ms.sizeZ = 1;
      ms.sizeT = 1;
      ms.sizeC = ms.rgb ? samples : 1;
      ms.littleEndian = ifd.isLittleEndian();
      ms.indexed = p == PhotoInterp.RGB_PALETTE &&
        (get8BitLookupTable() != null || get16BitLookupTable() != null);
      ms.imageCount = 1;
      ms.pixelType = ifd.getPixelType();
      ms.metadataComplete = true;
      ms.interleaved = false;
      ms.falseColor = false;
      ms.dimensionOrder = "XYCZT";
      ms.thumbnail = s != 0;

      if (getMetadataOptions().getMetadataLevel() != MetadataLevel.MINIMUM) {
        String comment = ifds.get(ms.ifdIndex).getComment();
        if (comment == null) {
          continue;
        }
        String[] lines = comment.split("\n");
        String[] tokens;
        String key, value;
        for (String line : lines) {
          tokens = line.split("[|]");
          for (String t : tokens) {
            if (t.indexOf('=') == -1) {
              addGlobalMeta("Comment", t);
              ((SVSCoreMetadata) currentCore()).comment = t;
            }
            else {
              key = t.substring(0, t.indexOf('=')).trim();
              value = t.substring(t.indexOf('=') + 1).trim();
              addSeriesMeta(key, value);
              switch (key) {
                case "MPP":
                  ((SVSCoreMetadata) currentCore()).pixelSize =
                    FormatTools.getPhysicalSizeX(DataTools.parseDouble(value));
                  break;
                case "Date":
                  date = value;
                  break;
                case "Time":
                  time = value;
                  break;
                case "Emission Wavelength":
                  emissionWavelength = DataTools.parseDouble(value);
                  break;
                case "Excitation Wavelength":
                  excitationWavelength = DataTools.parseDouble(value);
                  break;
                case "Exposure Time":
                  exposureTime = DataTools.parseDouble(value);
                  break;
                case "Exposure Scale":
                  exposureScale = DataTools.parseDouble(value);
                  break;
                case "AppMag":
                  magnification = DataTools.parseDouble(value);
                  break;
              }
            }
          }
        }
      }
    }
    setSeries(0);

    core.reorder();
  }

  /* @see loci.formats.BaseTiffReader#initMetadataStore() */
  @Override
  protected void initMetadataStore() throws FormatException {
    super.initMetadataStore();

    MetadataStore store = makeFilterMetadata();

    String instrument = MetadataTools.createLSID("Instrument", 0);
    String objective = MetadataTools.createLSID("Objective", 0, 0);
    store.setInstrumentID(instrument, 0);
    store.setObjectiveID(objective, 0, 0);
    store.setObjectiveNominalMagnification(magnification, 0, 0);

    int lastImage = core.size() - 1;
    for (int i=0; i<getSeriesCount(); i++) {
      setSeries(i);

      store.setImageInstrumentRef(instrument, i);
      store.setObjectiveSettingsID(objective, i);

<<<<<<< HEAD
      if (hasFlattenedResolutions() || i > 2) {
        store.setImageName("Series " + (i + 1), i);
      }
      else {
        switch (i) {
          case 0:
            store.setImageName("", i);
            break;
          case 1:
            // if there are only two images, assume that there is no label
            if (lastImage == 1) {
              store.setImageName("macro image", i);
            }
            else {
              store.setImageName("label image", i);
            }
            break;
          case 2:
            store.setImageName("macro image", i);
            break;
        }
      }
      store.setImageDescription(comments[i], i);
=======
      store.setImageName("Series " + (i + 1), i);
      String comment = ((SVSCoreMetadata) currentCore()).comment;
      store.setImageDescription(comment, i);
>>>>>>> 6d543129

      if (getDatestamp() != null) {
        store.setImageAcquisitionDate(getDatestamp(), i);
      }

      for (int c=0; c<getEffectiveSizeC(); c++) {
        if (getEmission() != null) {
          store.setChannelEmissionWavelength(getEmission(), i, c);
        }

        if (getExcitation() != null) {
          store.setChannelExcitationWavelength(getExcitation(), i, c);
        }

        // display color not set here as investigation with Aperio ImageScope
        // indicates that the display color is only used when there is an
        // .afi file (see AFIReader)

        if (c < dyeNames.size()) {
          store.setChannelName(dyeNames.get(c), i, c);
        }
      }

      Length pixelSize = ((SVSCoreMetadata) currentCore()).pixelSize;
      if (pixelSize != null && pixelSize.value(UNITS.MICROMETER).doubleValue() - Constants.EPSILON > 0) {
        store.setPixelsPhysicalSizeX(pixelSize, i);
        store.setPixelsPhysicalSizeY(pixelSize, i);
      }
    }
  }

  private int getIFDIndex(int coreIndex) {
    int index = coreIndex;
    if (coreIndex > 0 && coreIndex < core.size() - 2) {
      index = core.size() - 2 - coreIndex;
    }
    return index;
  }

  protected Length getEmission() {
    if (emissionWavelength != null && emissionWavelength > 0) {
      return FormatTools.getEmissionWavelength(emissionWavelength);
    }
    return null;
  }

  protected Length getExcitation() {
    if (excitationWavelength != null && excitationWavelength > 0) {
      return FormatTools.getExcitationWavelength(excitationWavelength);
    }
    return null;
  }

  protected Double getExposureTime() {
    return exposureTime * exposureScale * 1000;
  }

  protected Timestamp getDatestamp() {
    if (date != null && time != null) {
      try {
        return new Timestamp(
          DateTools.formatDate(date + " " + time, DATE_FORMAT));
      }
      catch (Exception e) {
        LOGGER.debug("Failed to parse '" + date + " " + time + "'", e);
      }
    }
    return null;
  }

  protected Length[] getPhysicalSizes() {
    Length psizes[] = new Length[getSeriesCount()];
    for(int i = 0; i < getSeriesCount(); i++) {
      int[] pos = core.flattenedIndexes(i);
      SVSCoreMetadata c = (SVSCoreMetadata) core.get(pos[0], pos[1]);
      psizes[i] = c.pixelSize;
    }
    return psizes;
  }

  protected double getMagnification() {
    return magnification;
  }

  protected ArrayList<String> getDyeNames() {
    return dyeNames;
  }

  protected Color getDisplayColor() {
    return displayColor;
  }

}<|MERGE_RESOLUTION|>--- conflicted
+++ resolved
@@ -26,6 +26,7 @@
 package loci.formats.in;
 
 import java.io.IOException;
+import java.util.ArrayList;
 
 import org.slf4j.Logger;
 import org.slf4j.LoggerFactory;
@@ -260,6 +261,27 @@
 
     int seriesCount = ifds.size();
 
+    // remove any invalid pyramid resolutions
+    IFD firstIFD = ifds.get(getIFDIndex(0));
+    tiffParser.fillInIFD(firstIFD);
+    for (int s=1; s<seriesCount - 2; s++) {
+      int index = getIFDIndex(s);
+      IFD ifd = ifds.get(index);
+      tiffParser.fillInIFD(ifd);
+      if (ifd.getPixelType() != firstIFD.getPixelType()) {
+        ifds.set(index, null);
+      }
+    }
+    for (int s=0; s<ifds.size(); ) {
+      if (ifds.get(s) != null) {
+        s++;
+      }
+      else {
+        ifds.remove(s);
+      }
+    }
+    seriesCount = ifds.size();
+
     core.clear();
     if (seriesCount > 2) {
       core.add();
@@ -269,112 +291,22 @@
       core.add(new SVSCoreMetadata());
       core.add(new SVSCoreMetadata());
     }
-<<<<<<< HEAD
-
-    for (int i=0; i<seriesCount; i++) {
-      setSeries(i);
-      int index = getIFDIndex(i);
-      tiffParser.fillInIFD(ifds.get(index));
-
-      if (getMetadataOptions().getMetadataLevel() != MetadataLevel.MINIMUM) {
-        String comment = ifds.get(index).getComment();
-        if (comment == null) {
-          continue;
-        }
-        String[] lines = comment.split("\n");
-        String[] tokens;
-        String key, value;
-        for (String line : lines) {
-          tokens = line.split("[|]");
-          for (String t : tokens) {
-            if (t.indexOf('=') == -1) {
-              addGlobalMeta("Comment", t);
-              comments[i] = t;
-            }
-            else {
-              key = t.substring(0, t.indexOf('=')).trim();
-              value = t.substring(t.indexOf('=') + 1).trim();
-              addSeriesMeta(key, value);
-              if (key.equals("MPP")) {
-                pixelSize[i] = FormatTools.getPhysicalSizeX(DataTools.parseDouble(value));
-              }
-              else if (key.equals("Date")) {
-                date = value;
-              }
-              else if (key.equals("Time")) {
-                time = value;
-              }
-              else if (key.equals("Emission Wavelength")) {
-                emissionWavelength = DataTools.parseDouble(value);
-              }
-              else if (key.equals("Excitation Wavelength")) {
-                excitationWavelength = DataTools.parseDouble(value);
-              }
-              else if (key.equals("Exposure Time")) {
-                exposureTime = DataTools.parseDouble(value);
-              }
-              else if (key.equals("Exposure Scale")) {
-                exposureScale = DataTools.parseDouble(value);
-              }
-              else if (key.equals("AppMag")) {
-                magnification = DataTools.parseDouble(value);
-              }
-              else if (key.equals("Dye")) {
-                dyeNames.add(value);
-              }
-              else if (key.equals("DisplayColor")) {
-                // stored color is RGB, Color expects RGBA
-                int color = Integer.parseInt(value);
-                displayColor = new Color((color << 8) | 0xff);
-              }
-            }
-          }
-        }
-=======
     else {
       // Should never happen unless the SVS is corrupt?
       for (int s=0; s<seriesCount; s++) {
         core.add(new SVSCoreMetadata());
->>>>>>> 6d543129
-      }
-    }
+      }
+    }
+
     for (int s=0; s<seriesCount; s++) {
       int[] pos = core.flattenedIndexes(s);
       setCoreIndex(s);
 
       SVSCoreMetadata ms = (SVSCoreMetadata) core.get(pos[0], pos[1]);
-
-<<<<<<< HEAD
-    // remove any invalid pyramid resolutions
-    IFD firstIFD = ifds.get(getIFDIndex(0));
-    for (int s=1; s<getSeriesCount() - 2; s++) {
-      int index = getIFDIndex(s);
-      IFD ifd = ifds.get(index);
-      if (ifd.getPixelType() != firstIFD.getPixelType()) {
-        ifds.set(index, null);
-      }
-    }
-    for (int s=0; s<ifds.size(); ) {
-      if (ifds.get(s) != null) {
-        s++;
-      }
-      else {
-        ifds.remove(s);
-        core.remove(s);
-      }
-    }
-    seriesCount = ifds.size();
-
-    for (int s=0; s<seriesCount; s++) {
-      CoreMetadata ms = core.get(s);
-      if (s == 0 && getSeriesCount() > 2) {
-        ms.resolutionCount = getSeriesCount() - 2;
-=======
       ms.ifdIndex = getIFDIndex(s);
 
       if (s == 0 && seriesCount > 2) {
         ms.resolutionCount = seriesCount - 2;
->>>>>>> 6d543129
       }
 
       IFD ifd = ifds.get(ms.ifdIndex);
@@ -445,6 +377,14 @@
                 case "AppMag":
                   magnification = DataTools.parseDouble(value);
                   break;
+                case "Dye":
+                  dyeNames.add(value);
+                  break;
+                case "DisplayColor":
+                  // stored color is RGB, Color expects RGBA
+                  int color = Integer.parseInt(value);
+                  displayColor = new Color((color << 8) | 0xff);
+                  break;
               }
             }
           }
@@ -476,7 +416,6 @@
       store.setImageInstrumentRef(instrument, i);
       store.setObjectiveSettingsID(objective, i);
 
-<<<<<<< HEAD
       if (hasFlattenedResolutions() || i > 2) {
         store.setImageName("Series " + (i + 1), i);
       }
@@ -499,12 +438,8 @@
             break;
         }
       }
-      store.setImageDescription(comments[i], i);
-=======
-      store.setImageName("Series " + (i + 1), i);
       String comment = ((SVSCoreMetadata) currentCore()).comment;
       store.setImageDescription(comment, i);
->>>>>>> 6d543129
 
       if (getDatestamp() != null) {
         store.setImageAcquisitionDate(getDatestamp(), i);
