<?xml version="1.0" encoding="UTF-8"?>
<project xmlns="http://maven.apache.org/POM/4.0.0"
  xmlns:xsi="http://www.w3.org/2001/XMLSchema-instance"
  xsi:schemaLocation="http://maven.apache.org/POM/4.0.0
    http://maven.apache.org/xsd/maven-4.0.0.xsd">
  <modelVersion>4.0.0</modelVersion>

  <parent>
    <groupId>idr</groupId>
    <artifactId>pom-bio-formats</artifactId>
<<<<<<< HEAD
    <version>0.3.3</version>
=======
    <version>5.4.1</version>
>>>>>>> 739894ef
    <relativePath>../../../</relativePath>
  </parent>

  <artifactId>bioformats_package</artifactId>
  <packaging>pom</packaging>

  <name>bioformats_package bundle</name>
  <description>A bundle of Bio-Formats and dependencies, without slf4j bindings.</description>
  <url>http://openmicroscopy.org/site/products/bio-formats</url>
  <inceptionYear>2006</inceptionYear>

  <licenses>
    <license>
      <name>GNU General Public License v2+</name>
      <url>http://www.gnu.org/licenses/gpl-2.0.txt</url>
      <distribution>repo</distribution>
    </license>
  </licenses>

  <dependencies>
    <dependency>
      <groupId>${project.groupId}</groupId>
      <artifactId>bio-formats_plugins</artifactId>
      <version>${project.version}</version>
    </dependency>
    <dependency>
      <groupId>${project.groupId}</groupId>
      <artifactId>bio-formats-tools</artifactId>
      <version>${project.version}</version>
    </dependency>
<<<<<<< HEAD
=======

    <dependency>
      <groupId>org.openmicroscopy</groupId>
      <artifactId>lwf-stubs</artifactId>
      <version>${lwf-stubs.version}</version>
      <scope>provided</scope>
    </dependency>

    <dependency>
      <groupId>org.openmicroscopy</groupId>
      <artifactId>mipav-stubs</artifactId>
      <version>${mipav-stubs.version}</version>
      <scope>provided</scope>
    </dependency>

    <dependency>
      <groupId>net.imagej</groupId>
      <artifactId>ij</artifactId>
      <version>${imagej1.version}</version>
      <scope>provided</scope>
    </dependency>
>>>>>>> 739894ef
  </dependencies>

  <properties>
    <project.rootdir>${basedir}/../../..</project.rootdir>
  </properties>

  <build>
    <plugins>
      <plugin>
        <artifactId>maven-assembly-plugin</artifactId>
        <configuration>
          <appendAssemblyId>false</appendAssemblyId>
          <descriptors>
            <descriptor>assembly.xml</descriptor>
          </descriptors>
          <archive>
            <manifest>
              <mainClass>loci.formats.gui.ImageViewer</mainClass>
              <addClasspath>true</addClasspath>
              <addDefaultImplementationEntries>true</addDefaultImplementationEntries>
            </manifest>
            <manifestEntries>
              <Implementation-Date>${maven.build.timestamp}</Implementation-Date>
              <Implementation-Build>${buildNumber}</Implementation-Build>
              <Implementation-URL>${project.url}</Implementation-URL>
            </manifestEntries>
          </archive>
        </configuration>
        <executions>
          <execution>
            <id>make-assembly</id>
            <phase>package</phase>
            <goals>
              <goal>single</goal>
            </goals>
          </execution>
        </executions>
      </plugin>
    </plugins>
  </build>
</project><|MERGE_RESOLUTION|>--- conflicted
+++ resolved
@@ -6,13 +6,9 @@
   <modelVersion>4.0.0</modelVersion>
 
   <parent>
-    <groupId>idr</groupId>
+    <groupId>ome</groupId>
     <artifactId>pom-bio-formats</artifactId>
-<<<<<<< HEAD
-    <version>0.3.3</version>
-=======
     <version>5.4.1</version>
->>>>>>> 739894ef
     <relativePath>../../../</relativePath>
   </parent>
 
@@ -43,8 +39,6 @@
       <artifactId>bio-formats-tools</artifactId>
       <version>${project.version}</version>
     </dependency>
-<<<<<<< HEAD
-=======
 
     <dependency>
       <groupId>org.openmicroscopy</groupId>
@@ -66,7 +60,6 @@
       <version>${imagej1.version}</version>
       <scope>provided</scope>
     </dependency>
->>>>>>> 739894ef
   </dependencies>
 
   <properties>
