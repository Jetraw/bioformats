/*
 * #%L
 * OME Bio-Formats package for reading and converting biological file formats.
 * %%
 * Copyright (C) 2005 - 2012 Open Microscopy Environment:
 *   - Board of Regents of the University of Wisconsin-Madison
 *   - Glencoe Software, Inc.
 *   - University of Dundee
 * %%
 * This program is free software: you can redistribute it and/or modify
 * it under the terms of the GNU General Public License as
 * published by the Free Software Foundation, either version 2 of the 
 * License, or (at your option) any later version.
 * 
 * This program is distributed in the hope that it will be useful,
 * but WITHOUT ANY WARRANTY; without even the implied warranty of
 * MERCHANTABILITY or FITNESS FOR A PARTICULAR PURPOSE.  See the
 * GNU General Public License for more details.
 * 
 * You should have received a copy of the GNU General Public 
 * License along with this program.  If not, see
 * <http://www.gnu.org/licenses/gpl-2.0.html>.
 * #L%
 */

package loci.formats.in;

import java.io.IOException;
import java.util.Vector;

import loci.common.DateTools;
import loci.common.RandomAccessInputStream;
import loci.formats.CoreMetadata;
import loci.formats.FormatException;
import loci.formats.FormatTools;
import loci.formats.codec.JPEGTileDecoder;
import loci.formats.meta.MetadataStore;
import loci.formats.tiff.IFD;
import loci.formats.tiff.PhotoInterp;
import loci.formats.tiff.TiffParser;

import ome.xml.model.primitives.PositiveFloat;
import ome.xml.model.primitives.Timestamp;

/**
 * NDPIReader is the file format reader for Hamamatsu .ndpi files.
 *
 * <dl><dt><b>Source code:</b></dt>
 * <dd><a href="http://trac.openmicroscopy.org.uk/ome/browser/bioformats.git/components/bio-formats/src/loci/formats/in/NDPIReader.java">Trac</a>,
 * <a href="http://git.openmicroscopy.org/?p=bioformats.git;a=blob;f=components/bio-formats/src/loci/formats/in/NDPIReader.java;hb=HEAD">Gitweb</a></dd></dl>
 */
public class NDPIReader extends BaseTiffReader {

  // -- Constants --

  private static final int MAX_SIZE = 8192;
  private static final int THUMB_TAG_1 = 65426;
  private static final int THUMB_TAG_2 = 65439;
  private static final int METADATA_TAG = 65449;

  // -- Fields --

  private JPEGTileDecoder decoder;
  private int initializedSeries = -1;
  private int initializedPlane = -1;

  private int sizeZ = 1;
  private int pyramidHeight = 1;

  // -- Constructor --

  /** Constructs a new NDPI reader. */
  public NDPIReader() {
    super("Hamamatsu NDPI", new String[] {"ndpi"});
    domains = new String[] {FormatTools.HISTOLOGY_DOMAIN};
    suffixNecessary = true;
  }

  // -- IFormatReader API methods --

  /** @see loci.formats.IFormatReader#fileGroupOption(String) */
  public int fileGroupOption(String id) throws FormatException, IOException {
    return MUST_GROUP;
  }

  /**
   * @see loci.formats.IFormatReader#openBytes(int, byte[], int, int, int, int)
   */
  public byte[] openBytes(int no, byte[] buf, int x, int y, int w, int h)
    throws FormatException, IOException
  {
    FormatTools.checkPlaneParameters(this, no, buf.length, x, y, w, h);

    if (x == 0 && y == 0 && w == 1 && h == 1) {
      return buf;
    }
    else if (getSizeX() <= MAX_SIZE && getSizeY() <= MAX_SIZE) {
      int ifdIndex = getIFDIndex(getCoreIndex(), no);
      in = new RandomAccessInputStream(currentId);
      tiffParser = new TiffParser(in);
      tiffParser.setUse64BitOffsets(true);
      return tiffParser.getSamples(ifds.get(ifdIndex), buf, x, y, w, h);
    }

    if (initializedSeries != getCoreIndex() || initializedPlane != no) {
      if (x == 0 && y == 0 && w == getOptimalTileWidth() &&
        h == getOptimalTileHeight())
      {
        // it looks like we'll be reading lots of tiles
        setupService(0, 0, no);
      }
      else {
        // it looks like we'll only read one tile
        setupService(y, h, no);
      }
      initializedSeries = getCoreIndex();
      initializedPlane = no;
    }
    else if (decoder.getScanline(y) == null) {
      setupService(y, h, no);
    }

    int c = getRGBChannelCount();
    int bytes = FormatTools.getBytesPerPixel(getPixelType());
    int row = w * c * bytes;

    for (int yy=y; yy<y + h; yy++) {
      byte[] scanline = decoder.getScanline(yy);
      if (scanline != null) {
        int copy = (int) Math.min(row, buf.length - (yy - y) * row - 1);
        if (copy < 0) break;
        System.arraycopy(scanline, x * c * bytes, buf, (yy - y) * row, copy);
      }
    }

    return buf;
  }

  /* @see loci.formats.IFormatReader#openThumbBytes(int) */
  public byte[] openThumbBytes(int no) throws FormatException, IOException {
    FormatTools.assertId(currentId, true, 1);

    int currentSeries = getSeries();
    if (getCoreIndex() >= pyramidHeight) {
      return super.openThumbBytes(no);
    }

    int thumbX = getThumbSizeX();
    int thumbY = getThumbSizeY();
    int rgbCount = getRGBChannelCount();

    if (hasFlattenedResolutions()) {
      setSeries(pyramidHeight - 1);
    }
    else {
      setResolution(pyramidHeight - 1);
    }

    byte[] thumb = null;

    if (thumbX == getThumbSizeX() && thumbY == getThumbSizeY() &&
      rgbCount == getRGBChannelCount())
    {
      thumb = FormatTools.openThumbBytes(this, no);
      setSeries(currentSeries);
      setResolution(0);
    }
    else {
      // find the smallest series with the same aspect ratio
      for (int s=getSeriesCount()-1; s>=0; s--) {
        setSeries(s);
        if (thumbX == getThumbSizeX() && thumbY == getThumbSizeY() &&
          s != currentSeries && rgbCount == getRGBChannelCount())
        {
          thumb = FormatTools.openThumbBytes(this, no);
          break;
        }
      }
      setSeries(currentSeries);
      if (thumb == null) {
        thumb = FormatTools.openThumbBytes(this, no);
      }
    }
    return thumb;
  }

  /* @see loci.formats.IFormatReader#close(boolean) */
  public void close(boolean fileOnly) throws IOException {
    super.close(fileOnly);
    if (!fileOnly) {
      if (decoder != null) {
        decoder.close();
      }
      decoder = null;
      initializedSeries = -1;
      initializedPlane = -1;
      sizeZ = 1;
      pyramidHeight = 1;
    }
  }

  /* @see loci.formats.IFormatReader#getOptimalTileHeight() */
  public int getOptimalTileHeight() {
    FormatTools.assertId(currentId, true, 1);
    int bpp = FormatTools.getBytesPerPixel(getPixelType());
    int maxHeight = (1024 * 1024) / (getSizeX() * getRGBChannelCount() * bpp);
    return (int) Math.min(maxHeight, getSizeY());
  }

  // -- Internal FormatReader API methods --

  /* @see loci.formats.FormatReader#initFile(String) */
  protected void initFile(String id) throws FormatException, IOException {
    RandomAccessInputStream s = new RandomAccessInputStream(id);
    use64Bit = s.length() >= Math.pow(2, 32);
    s.close();
    super.initFile(id);
  }

  // -- Internal BaseTiffReader API methods --

  /* @see loci.formats.BaseTiffReader#initStandardMetadata() */
  protected void initStandardMetadata() throws FormatException, IOException {
    super.initStandardMetadata();

    decoder = new JPEGTileDecoder();

    ifds = tiffParser.getIFDs();

    // fix the offsets for > 4 GB files
    RandomAccessInputStream stream = new RandomAccessInputStream(currentId);
    for (int i=0; i<ifds.size(); i++) {
      long[] stripOffsets = ifds.get(i).getStripOffsets();

      boolean neededAdjustment = false;
      for (int j=0; j<stripOffsets.length; j++) {
        long newOffset = stripOffsets[j] + 0x100000000L;
        if (newOffset < stream.length()) {
          stripOffsets[j] = newOffset;
          neededAdjustment = true;
        }
      }
      if (neededAdjustment) {
        ifds.get(i).putIFDValue(IFD.STRIP_OFFSETS, stripOffsets);
      }
    }
    stream.close();

    for (int i=1; i<ifds.size(); i++) {
      IFD ifd = ifds.get(i);
      if (ifd.getImageWidth() == ifds.get(0).getImageWidth() &&
        ifd.getImageLength() == ifds.get(0).getImageLength())
      {
        sizeZ++;
      }
      else if (sizeZ == 1) {
        pyramidHeight++;
      }
    }

    // repopulate core metadata

    int seriesCount = pyramidHeight + (ifds.size() - pyramidHeight * sizeZ);

    for (int i=0; i<ifds.size(); i++) {
      IFD ifd = ifds.get(i);
      ifd.remove(THUMB_TAG_1);
      ifd.remove(THUMB_TAG_2);
      ifds.set(i, ifd);
      tiffParser.fillInIFD(ifds.get(i));

      int[] bpp = ifds.get(i).getBitsPerSample();
      for (int q=0; q<bpp.length; q++) {
        if (bpp[q] < 8) {
          bpp[q] = 8;
        }
      }
      ifds.get(i).putIFDValue(IFD.BITS_PER_SAMPLE, bpp);
    }

<<<<<<< HEAD
    core.clear();
    for (int s=0; s<seriesCount; s++) {
      CoreMetadata ms = new CoreMetadata();
      core.add(ms);
      if (s == 0 && !hasFlattenedResolutions()) {
        ms.resolutionCount = pyramidHeight;
=======
    for (int s=0; s<core.length; s++) {
      core[s] = new CoreMetadata();
      if (s == 0) {
        core[s].resolutionCount = pyramidHeight;
>>>>>>> cda1fe4d
      }
    }

    for (int s=0; s<core.size(); s++) {
      IFD ifd = ifds.get(getIFDIndex(s, 0));
      PhotoInterp p = ifd.getPhotometricInterpretation();
      int samples = ifd.getSamplesPerPixel();
      CoreMetadata ms = core.get(s);
      ms.rgb = samples > 1 || p == PhotoInterp.RGB;

      ms.sizeX = (int) ifd.getImageWidth();
      ms.sizeY = (int) ifd.getImageLength();
      ms.sizeZ = s < pyramidHeight ? sizeZ : 1;
      ms.sizeT = 1;
      ms.sizeC = ms.rgb ? samples : 1;
      ms.littleEndian = ifd.isLittleEndian();
      ms.indexed = p == PhotoInterp.RGB_PALETTE &&
        (get8BitLookupTable() != null || get16BitLookupTable() != null);
      ms.imageCount = ms.sizeZ * ms.sizeT;
      ms.pixelType = ifd.getPixelType();
      ms.metadataComplete = true;
      ms.interleaved =
        ms.sizeX > MAX_SIZE || ms.sizeY > MAX_SIZE;
      ms.falseColor = false;
      ms.dimensionOrder = "XYCZT";
      ms.thumbnail = s != 0;
    }
  }

  /* @see loci.formats.BaseTiffReader#initMetadataStore() */
  protected void initMetadataStore() throws FormatException {
    super.initMetadataStore();

    MetadataStore store = makeFilterMetadata();

    for (int i=0; i<getSeriesCount(); i++) {
      store.setImageName("Series " + (i + 1), i);

      if (i > 0) {
        int ifdIndex = getIFDIndex(i, 0);
        String creationDate = ifds.get(ifdIndex).getIFDTextValue(IFD.DATE_TIME);
        creationDate = DateTools.formatDate(creationDate, DATE_FORMATS);
        if (creationDate != null) {
          store.setImageAcquisitionDate(new Timestamp(creationDate), i);
        }

        double xResolution = ifds.get(ifdIndex).getXResolution();
        double yResolution = ifds.get(ifdIndex).getYResolution();

        if (xResolution > 0) {
          store.setPixelsPhysicalSizeX(new PositiveFloat(xResolution), i);
        }
        else {
          LOGGER.warn("Expected positive value for PhysicalSizeX; got {}",
            xResolution);
        }
        if (yResolution > 0) {
          store.setPixelsPhysicalSizeY(new PositiveFloat(yResolution), i);
        }
        else {
          LOGGER.warn("Expected positive value for PhysicalSizeY; got {}",
            yResolution);
        }
      }
    }
  }

  // -- Helper methods --

  private void setupService(int y, int h, int z)
    throws FormatException, IOException
  {
    decoder.close();

    IFD ifd = ifds.get(getIFDIndex(getCoreIndex(), z));

    long offset = ifd.getStripOffsets()[0];
    int byteCount = (int) ifd.getStripByteCounts()[0];
    if (in != null) {
      in.close();
    }
    in = new RandomAccessInputStream(currentId);
    in.seek(offset);
    in.setLength(offset + byteCount);

    decoder.initialize(in, y, h, getSizeX());
  }

  private int getIFDIndex(int seriesIndex, int zIndex) {
    if (seriesIndex < pyramidHeight) {
      return zIndex * pyramidHeight + seriesIndex;
    }

    return sizeZ * pyramidHeight + (seriesIndex - pyramidHeight);
  }

}<|MERGE_RESOLUTION|>--- conflicted
+++ resolved
@@ -278,19 +278,12 @@
       ifds.get(i).putIFDValue(IFD.BITS_PER_SAMPLE, bpp);
     }
 
-<<<<<<< HEAD
     core.clear();
     for (int s=0; s<seriesCount; s++) {
       CoreMetadata ms = new CoreMetadata();
       core.add(ms);
-      if (s == 0 && !hasFlattenedResolutions()) {
+      if (s == 0) {
         ms.resolutionCount = pyramidHeight;
-=======
-    for (int s=0; s<core.length; s++) {
-      core[s] = new CoreMetadata();
-      if (s == 0) {
-        core[s].resolutionCount = pyramidHeight;
->>>>>>> cda1fe4d
       }
     }
 
