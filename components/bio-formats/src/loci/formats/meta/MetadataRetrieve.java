--- conflicted
+++ resolved
@@ -32,11 +32,7 @@
 /*-----------------------------------------------------------------------------
  *
  * THIS IS AUTOMATICALLY GENERATED CODE.  DO NOT MODIFY.
-<<<<<<< HEAD
- * Created by melissa via xsd-fu on 2010-06-03 10:29:38.469040
-=======
  * Created by callan via xsd-fu on 2010-07-01 12:04:44+0100
->>>>>>> c512d588
  *
  *-----------------------------------------------------------------------------
  */
@@ -71,13 +67,12 @@
  * <dd><a href="https://skyking.microscopy.wisc.edu/trac/java/browser/trunk/components/bio-formats/src/loci/formats/meta/MetadataRetrieve.java">Trac</a>,
  * <a href="https://skyking.microscopy.wisc.edu/svn/java/trunk/components/bio-formats/src/loci/formats/meta/MetadataRetrieve.java">SVN</a></dd></dl>
  *
- * @author Melissa Linkert melissa at glencoesoftware.com
+ * @author Melissa Linkert linkert at wisc.edu
  * @author Curtis Rueden ctrueden at wisc.edu
  */
 public interface MetadataRetrieve {
 
 	// -- Entity counting (manual definitions) --
-<<<<<<< HEAD
 
 	int getPixelsBinDataCount(int imageIndex);
 
@@ -86,32 +81,21 @@
 	// AnnotationRef entity counting
 	int getROIAnnotationRefCount(int ROIIndex);
 
+	int getPlateAcquisitionAnnotationRefCount(int plateIndex, int plateAcquisitionIndex);
+
+	int getPlateAnnotationRefCount(int plateIndex);
+
+	int getImageAnnotationRefCount(int imageIndex);
+
+	int getScreenAnnotationRefCount(int screenIndex);
+
+	int getWellAnnotationRefCount(int plateIndex, int wellIndex);
+
+	int getDatasetAnnotationRefCount(int datasetIndex);
+
+	int getProjectAnnotationRefCount(int projectIndex);
+
 	int getReagentAnnotationRefCount(int screenIndex, int reagentIndex);
-=======
-
-	int getPixelsBinDataCount(int imageIndex);
-
-	// -- Entity counting (code generated definitions) --
-
-	// AnnotationRef entity counting
-	int getROIAnnotationRefCount(int ROIIndex);
->>>>>>> c512d588
-
-	int getPlateAcquisitionAnnotationRefCount(int plateIndex, int plateAcquisitionIndex);
-
-	int getPlateAnnotationRefCount(int plateIndex);
-
-	int getImageAnnotationRefCount(int imageIndex);
-
-	int getScreenAnnotationRefCount(int screenIndex);
-
-	int getWellAnnotationRefCount(int plateIndex, int wellIndex);
-
-	int getDatasetAnnotationRefCount(int datasetIndex);
-
-	int getProjectAnnotationRefCount(int projectIndex);
-
-	int getListAnnotationAnnotationRefCount(int listAnnotationIndex);
 
 	int getPlaneAnnotationRefCount(int imageIndex, int planeIndex);
 
@@ -323,11 +307,7 @@
 	//
 	// AnnotationRef property storage
 	//
-<<<<<<< HEAD
-	// {u'ROI': {u'OME': None}, u'Reagent': {u'Screen': {u'OME': None}}, u'PlateAcquisition': {u'Plate': {u'OME': None}}, u'Plate': {u'OME': None}, u'Image': {u'OME': None}, u'Screen': {u'OME': None}, u'Well': {u'Plate': {u'OME': None}}, u'Dataset': {u'OME': None}, u'Project': {u'OME': None}, u'ListAnnotation': {u'StructuredAnnotations': {u'OME': None}}, u'Shape': {u'Union': {u'ROI': {u'OME': None}}}, u'Plane': {u'Pixels': {u'Image': {u'OME': None}}}, u'Experimenter': {u'OME': None}, u'WellSample': {u'Well': {u'Plate': {u'OME': None}}}, u'Pixels': {u'Image': {u'OME': None}}, u'Channel': {u'Pixels': {u'Image': {u'OME': None}}}}
-=======
 	// {u'ROI': {u'OME': None}, u'PlateAcquisition': {u'Plate': {u'OME': None}}, u'Plate': {u'OME': None}, u'Image': {u'OME': None}, u'Screen': {u'OME': None}, u'Well': {u'Plate': {u'OME': None}}, u'Dataset': {u'OME': None}, u'Project': {u'OME': None}, u'Reagent': {u'Screen': {u'OME': None}}, u'Plane': {u'Pixels': {u'Image': {u'OME': None}}}, u'Experimenter': {u'OME': None}, u'Annotation': None, u'WellSample': {u'Well': {u'Plate': {u'OME': None}}}, u'Pixels': {u'Image': {u'OME': None}}, u'Channel': {u'Pixels': {u'Image': {u'OME': None}}}}
->>>>>>> c512d588
 	// Is multi path? True
 
 	// 1:1
