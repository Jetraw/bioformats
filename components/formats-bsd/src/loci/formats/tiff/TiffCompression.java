--- conflicted
+++ resolved
@@ -198,11 +198,8 @@
   NIKON(34713, new NikonCodec(), "Nikon"),
   LURAWAVE(65535, new LuraWaveCodec(), "LuraWave"),
   JPEGXR(22610, new JPEGXRCodec(), "JPEG-XR"),
-<<<<<<< HEAD
-  JETRAW(48124, new JetrawCodec(), "Jetraw");
-=======
+  JETRAW(48124, new JetrawCodec(), "Jetraw"),
   ZSTD(50000, new ZstdCodec(), "Zstandard");
->>>>>>> 1477ee96
 
   // -- Constants --
 
