/*
 * #%L
 * BSD implementations of Bio-Formats readers and writers
 * %%
<<<<<<< HEAD
 * Copyright (C) 2005 - 2016 Open Microscopy Environment:
=======
 * Copyright (C) 2005 - 2017 Open Microscopy Environment:
>>>>>>> 739894ef
 *   - Board of Regents of the University of Wisconsin-Madison
 *   - Glencoe Software, Inc.
 *   - University of Dundee
 * %%
 * Redistribution and use in source and binary forms, with or without
 * modification, are permitted provided that the following conditions are met:
 * 
 * 1. Redistributions of source code must retain the above copyright notice,
 *    this list of conditions and the following disclaimer.
 * 2. Redistributions in binary form must reproduce the above copyright notice,
 *    this list of conditions and the following disclaimer in the documentation
 *    and/or other materials provided with the distribution.
 * 
 * THIS SOFTWARE IS PROVIDED BY THE COPYRIGHT HOLDERS AND CONTRIBUTORS "AS IS"
 * AND ANY EXPRESS OR IMPLIED WARRANTIES, INCLUDING, BUT NOT LIMITED TO, THE
 * IMPLIED WARRANTIES OF MERCHANTABILITY AND FITNESS FOR A PARTICULAR PURPOSE
 * ARE DISCLAIMED. IN NO EVENT SHALL THE COPYRIGHT HOLDERS OR CONTRIBUTORS BE
 * LIABLE FOR ANY DIRECT, INDIRECT, INCIDENTAL, SPECIAL, EXEMPLARY, OR
 * CONSEQUENTIAL DAMAGES (INCLUDING, BUT NOT LIMITED TO, PROCUREMENT OF
 * SUBSTITUTE GOODS OR SERVICES; LOSS OF USE, DATA, OR PROFITS; OR BUSINESS
 * INTERRUPTION) HOWEVER CAUSED AND ON ANY THEORY OF LIABILITY, WHETHER IN
 * CONTRACT, STRICT LIABILITY, OR TORT (INCLUDING NEGLIGENCE OR OTHERWISE)
 * ARISING IN ANY WAY OUT OF THE USE OF THIS SOFTWARE, EVEN IF ADVISED OF THE
 * POSSIBILITY OF SUCH DAMAGE.
 * #L%
 */
package loci.formats.out;

import java.io.IOException;
import loci.common.Constants;
import loci.common.RandomAccessOutputStream;
import loci.formats.FormatException;
import loci.formats.FormatTools;
import loci.formats.FormatWriter;
import loci.formats.meta.MetadataRetrieve;
import static loci.common.DataTools.unpackBytes;

/**
 * V3DrawWriter writes images in the .v3draw format for rapid I/O in <a
 * href="http://www.alleninstitute.org/what-we-do/brain-science/research/products-tools/vaa3d/">Vaa3D</a>, an open-source 3D visualization and
 * analysis toolkit.
 *
 * <dd><a
 * <a
 */
public class V3DrawWriter extends FormatWriter {

  // -- Fields --
    private long pixelOffset = 43;
    private long lastPlane = -1;
    private RandomAccessOutputStream pixels;

    private String outputOrder = "XYZCT";

  // -- Constructor --
    public V3DrawWriter() {
        super("Vaa3d", new String[]{"v3draw"});

    }

  // -- V3DRAWWriter API methods --
    /**
     * Set the order in which dimensions should be written to the file. Valid
     * values are specified in the documentation for
     * {@link loci.formats.IFormatReader#getDimensionOrder()}
     *
     * By default, the ordering is "XYZCT".
     */
    public void setOutputOrder(String outputOrder) {
        this.outputOrder = outputOrder;
    }

  // -- IFormatWriter API methods --
    /**
     * @see loci.formats.IFormatWriter#saveBytes(int, byte[], int, int, int,
     * int)
     */
    @Override
    public void saveBytes(int no, byte[] buf, int x, int y, int w, int h)
            throws FormatException, IOException {
        if (!isFullPlane(x, y, w, h)) {
            throw new FormatException("V3DRawWriter does not support writing tiles");
        }

        final String formatkey = "raw_image_stack_by_hpeng"; // for header  
        byte[] v2 = new byte[2];
        byte[] v4 = new byte[4];

        int[] sz = new int[4];  // new variable for clarity: vaa3d is in xyzct format

        checkParams(no, buf, x, y, w, h);
      // .v3draw format doesn't know anything about x and y offsets, so they are ignored, asssuming
        // each byte [] buf is a full width-height plane.

        if (pixels == null) {
            pixels = new RandomAccessOutputStream(currentId);
        }
        String endianString = "L";
        MetadataRetrieve meta = getMetadataRetrieve();
        boolean bigendian = false;
        if (meta.getPixelsBigEndian(series) != null) {
          bigendian = meta.getPixelsBigEndian(series).booleanValue();
        }
        else if (meta.getPixelsBinDataCount(series) == 0) {
          bigendian = meta.getPixelsBinDataBigEndian(series, 0).booleanValue();
        }
        if (!bigendian) {
            endianString = "L";
        }else{
            endianString = "B";
        }
        int rgbChannels = getSamplesPerPixel();

        String order = meta.getPixelsDimensionOrder(series).getValue();
        int sizeZ = meta.getPixelsSizeZ(series).getValue().intValue();
        int sizeC = meta.getChannelCount(series);
        if (rgbChannels <= sizeC) {
            sizeC /= rgbChannels;
        }
        int sizeT = meta.getPixelsSizeT(series).getValue().intValue();
        int planes = sizeZ * sizeC * sizeT;

        int[] coords
                = FormatTools.getZCTCoords(order, sizeZ, sizeC, sizeT, planes, no);
        int realIndex
                = FormatTools.getIndex(outputOrder, sizeZ, sizeC, sizeT, planes,
                        coords[0], coords[1], coords[2]);

        int sizeX = meta.getPixelsSizeX(series).getValue().intValue();
        int sizeY = meta.getPixelsSizeY(series).getValue().intValue();
        int pixelType
                = FormatTools.pixelTypeFromString(meta.getPixelsType(series).toString());
        int bytesPerPixel = FormatTools.getBytesPerPixel(pixelType);
        long planeSize = sizeX * sizeY * bytesPerPixel * rgbChannels;

//FormatTools.get
        sz[0] = sizeX;
        sz[1] = sizeY;
        sz[2] = sizeZ * sizeT;// temporary aggregate for layer
        sz[3] = sizeC * rgbChannels; // temp aggregate for color
        if (!initialized[series][realIndex]) {
            initialized[series][realIndex] = true;
        }
        try {
//write the header if it's the first time through       
            if (lastPlane == -1) {
                pixels.write(formatkey.getBytes(Constants.ENCODING));             // write format key
                pixels.write(endianString.getBytes(Constants.ENCODING));          // endianness.
                unpackBytes(bytesPerPixel, v2, 0, 2, !bigendian);
                pixels.write(v2);                                // unitSize 
                for (int d : sz) {
                    unpackBytes(d, v4, 0, 4, !bigendian);
                    pixels.write(v4);
                }        // and image dimensions into header 
                pixels.write(buf);
                LOGGER.info("*********   V3DrawWriter.java internal variables  *********");
                LOGGER.info("bytesPerPixel = " + bytesPerPixel);
                LOGGER.info("pixelType = " + pixelType);
                LOGGER.info("rgbChannels =" + rgbChannels);
                LOGGER.info("sizeC = " + sizeC);
                LOGGER.info("sizeZ = " + sizeZ);
                LOGGER.info("sizeT = " + sizeT);
                LOGGER.info("endian= " + endianString);
            } else {
                pixels.seek(planeSize * realIndex + pixelOffset);
                //write the rest of the plane 
                pixels.write(buf);
            }
            lastPlane = realIndex;
        } finally {
            pixels.close();
            pixels = null;
        }
    }

    /* @see loci.formats.IFormatWriter#canDoStacks() */
    @Override
    public boolean canDoStacks() {
        return true;
    }

    /* @see loci.formats.IFormatWriter#getPixelTypes(String) */
    @Override
    public int[] getPixelTypes(String codec) {
        return new int[]{FormatTools.UINT8,
            FormatTools.UINT16,
            FormatTools.FLOAT};
    }

  // -- FormatWriter API methods --

    /* @see loci.formats.FormatWriter#setId(String) */
    @Override
    public void setId(String id) throws FormatException, IOException {
        super.setId(id);
    }

    /* @see loci.formats.FormatWriter#close() */
    @Override
    public void close() throws IOException {
        super.close();
        pixelOffset = 43;
        lastPlane = -1;
        if (pixels != null) {
            pixels.close();
        }
        pixels = null;
    }

  // -- Helper methods --
}<|MERGE_RESOLUTION|>--- conflicted
+++ resolved
@@ -2,24 +2,20 @@
  * #%L
  * BSD implementations of Bio-Formats readers and writers
  * %%
-<<<<<<< HEAD
- * Copyright (C) 2005 - 2016 Open Microscopy Environment:
-=======
  * Copyright (C) 2005 - 2017 Open Microscopy Environment:
->>>>>>> 739894ef
  *   - Board of Regents of the University of Wisconsin-Madison
  *   - Glencoe Software, Inc.
  *   - University of Dundee
  * %%
  * Redistribution and use in source and binary forms, with or without
  * modification, are permitted provided that the following conditions are met:
- * 
+ *
  * 1. Redistributions of source code must retain the above copyright notice,
  *    this list of conditions and the following disclaimer.
  * 2. Redistributions in binary form must reproduce the above copyright notice,
  *    this list of conditions and the following disclaimer in the documentation
  *    and/or other materials provided with the distribution.
- * 
+ *
  * THIS SOFTWARE IS PROVIDED BY THE COPYRIGHT HOLDERS AND CONTRIBUTORS "AS IS"
  * AND ANY EXPRESS OR IMPLIED WARRANTIES, INCLUDING, BUT NOT LIMITED TO, THE
  * IMPLIED WARRANTIES OF MERCHANTABILITY AND FITNESS FOR A PARTICULAR PURPOSE
@@ -91,7 +87,7 @@
             throw new FormatException("V3DRawWriter does not support writing tiles");
         }
 
-        final String formatkey = "raw_image_stack_by_hpeng"; // for header  
+        final String formatkey = "raw_image_stack_by_hpeng"; // for header
         byte[] v2 = new byte[2];
         byte[] v4 = new byte[4];
 
@@ -151,16 +147,16 @@
             initialized[series][realIndex] = true;
         }
         try {
-//write the header if it's the first time through       
+//write the header if it's the first time through
             if (lastPlane == -1) {
                 pixels.write(formatkey.getBytes(Constants.ENCODING));             // write format key
                 pixels.write(endianString.getBytes(Constants.ENCODING));          // endianness.
                 unpackBytes(bytesPerPixel, v2, 0, 2, !bigendian);
-                pixels.write(v2);                                // unitSize 
+                pixels.write(v2);                                // unitSize
                 for (int d : sz) {
                     unpackBytes(d, v4, 0, 4, !bigendian);
                     pixels.write(v4);
-                }        // and image dimensions into header 
+                }        // and image dimensions into header
                 pixels.write(buf);
                 LOGGER.info("*********   V3DrawWriter.java internal variables  *********");
                 LOGGER.info("bytesPerPixel = " + bytesPerPixel);
@@ -172,7 +168,7 @@
                 LOGGER.info("endian= " + endianString);
             } else {
                 pixels.seek(planeSize * realIndex + pixelOffset);
-                //write the rest of the plane 
+                //write the rest of the plane
                 pixels.write(buf);
             }
             lastPlane = realIndex;
