/*
 * #%L
 * BSD implementations of Bio-Formats readers and writers
 * %%
<<<<<<< HEAD
 * Copyright (C) 2005 - 2016 Open Microscopy Environment:
=======
 * Copyright (C) 2005 - 2017 Open Microscopy Environment:
>>>>>>> 739894ef
 *   - Board of Regents of the University of Wisconsin-Madison
 *   - Glencoe Software, Inc.
 *   - University of Dundee
 * %%
 * Redistribution and use in source and binary forms, with or without
 * modification, are permitted provided that the following conditions are met:
 * 
 * 1. Redistributions of source code must retain the above copyright notice,
 *    this list of conditions and the following disclaimer.
 * 2. Redistributions in binary form must reproduce the above copyright notice,
 *    this list of conditions and the following disclaimer in the documentation
 *    and/or other materials provided with the distribution.
 * 
 * THIS SOFTWARE IS PROVIDED BY THE COPYRIGHT HOLDERS AND CONTRIBUTORS "AS IS"
 * AND ANY EXPRESS OR IMPLIED WARRANTIES, INCLUDING, BUT NOT LIMITED TO, THE
 * IMPLIED WARRANTIES OF MERCHANTABILITY AND FITNESS FOR A PARTICULAR PURPOSE
 * ARE DISCLAIMED. IN NO EVENT SHALL THE COPYRIGHT HOLDERS OR CONTRIBUTORS BE
 * LIABLE FOR ANY DIRECT, INDIRECT, INCIDENTAL, SPECIAL, EXEMPLARY, OR
 * CONSEQUENTIAL DAMAGES (INCLUDING, BUT NOT LIMITED TO, PROCUREMENT OF
 * SUBSTITUTE GOODS OR SERVICES; LOSS OF USE, DATA, OR PROFITS; OR BUSINESS
 * INTERRUPTION) HOWEVER CAUSED AND ON ANY THEORY OF LIABILITY, WHETHER IN
 * CONTRACT, STRICT LIABILITY, OR TORT (INCLUDING NEGLIGENCE OR OTHERWISE)
 * ARISING IN ANY WAY OUT OF THE USE OF THIS SOFTWARE, EVEN IF ADVISED OF THE
 * POSSIBILITY OF SUCH DAMAGE.
 * #L%
 */

package loci.formats.tools;

import java.awt.Color;
import java.awt.Font;
import java.awt.Graphics2D;
import java.awt.geom.Rectangle2D;
import java.awt.image.BufferedImage;
import java.io.File;
import java.io.IOException;
import java.util.ArrayList;

import loci.common.services.DependencyException;
import loci.common.services.ServiceException;
import loci.common.services.ServiceFactory;
import loci.formats.CoreMetadata;
import loci.formats.FormatException;
import loci.formats.FormatTools;
import loci.formats.MetadataTools;
import loci.formats.gui.BufferedImageWriter;
import loci.formats.meta.IMetadata;
import loci.formats.out.OMETiffWriter;
import loci.formats.services.OMEXMLService;
import ome.xml.model.enums.EnumerationException;

/**
 * Creates sample OME-TIFF datasets according to the given parameters.
 */
public class MakeTestOmeTiff {

  public int sizeZsub = 1;
  public int sizeTsub = 1;
  public int sizeCsub = 1;
  public boolean isModulo = false;

  public void makeSamples() throws FormatException, IOException {
    makeOmeTiffExtensions("single-channel", "439", "167", "1", "1", "1", "XYZCT");
    makeOmeTiffExtensions("multi-channel", "439", "167", "1", "3", "1", "XYZCT");
    makeOmeTiffExtensions("z-series", "439", "167", "5", "1", "1", "XYZCT");
    makeOmeTiffExtensions("multi-channel-z-series", "439", "167", "5", "3", "1", "XYZCT");
    makeOmeTiffExtensions("time-series", "439", "167", "1", "1", "7", "XYZCT");
    makeOmeTiffExtensions("multi-channel-time-series", "439", "167", "1", "3", "7",
      "XYZCT");
    makeOmeTiffExtensions("4D-series", "439", "167", "5", "1", "7", "XYZCT");
    makeOmeTiffExtensions("multi-channel-4D-series", "439", "167", "5", "3", "7",
      "XYZCT");
    makeOmeTiffExtensions("modulo-6D-Z", "250", "200", "8", "3", "2",
      "XYZCT", "4", "1", "1");
    makeOmeTiffExtensions("modulo-6D-C", "250", "200", "4", "9", "2",
      "XYZCT", "1", "3", "1");
    makeOmeTiffExtensions("modulo-6D-T", "250", "200", "4", "3", "6",
      "XYZCT", "1", "1", "2");
    makeOmeTiffExtensions("modulo-7D-ZC", "250", "220", "8", "9", "2",
      "XYZCT", "4", "3", "1");
    makeOmeTiffExtensions("modulo-7D-CT", "250", "220", "4", "9", "6",
      "XYZCT", "1", "3", "2");
    makeOmeTiffExtensions("modulo-7D-ZT", "250", "220", "8", "3", "6",
      "XYZCT", "4", "1", "2");
    makeOmeTiffExtensions("modulo-8D", "200", "250", "8", "9", "6",
      "XYZCT", "4", "3", "2");
  }

  public int makeOmeTiff(final String... args) throws FormatException,
    IOException
  {
    if (args == null || args.length == 0) {
      makeSamples();
      return 0;
    }

    // parse command line arguments
    if (args.length != 7 && args.length != 10 ) {
      displayUsage();
      return 1;
    }
    
    if (args.length == 10 ) {
      isModulo = true;
    }

    final String name = args[0];
    final CoreMetadata info = new CoreMetadata();
    info.sizeX = Integer.parseInt(args[1]);
    info.sizeY = Integer.parseInt(args[2]);
    info.sizeZ = Integer.parseInt(args[3]);
    info.sizeC = Integer.parseInt(args[4]);
    info.sizeT = Integer.parseInt(args[5]);
    info.imageCount = info.sizeZ * info.sizeC * info.sizeT;
    info.dimensionOrder = args[6].toUpperCase();

    if (isModulo) {
      sizeZsub = Integer.parseInt(args[7]);
      sizeCsub = Integer.parseInt(args[8]);
      sizeTsub = Integer.parseInt(args[9]);
    }
    
    makeOmeTiff(name, info);
    return 0;
  }

  public void makeOmeTiffExtensions(final String... args) throws FormatException,
    IOException
  {
    final String name = args[0];

    args[0] = name + ".ome.tif";
    makeOmeTiff(args);
    args[0] = name + ".ome.tiff";
    makeOmeTiff(args);
    args[0] = name + ".ome.tf2";
    makeOmeTiff(args);
    args[0] = name + ".ome.tf8";
    makeOmeTiff(args);
    args[0] = name + ".ome.btf";
    makeOmeTiff(args);
  }

  public void makeOmeTiff(final String name, final CoreMetadata info)
    throws FormatException, IOException
  {
    final String id = getId(name);
    try (OMETiffWriter out = createWriter(name, info, id)) {
      writeData(name, info, id, out);
    }
  }

  public static void main(final String[] args) throws FormatException,
    IOException
  {
    final int returnCode = new MakeTestOmeTiff().makeOmeTiff(args);
    System.exit(returnCode);
  }

  // -- Helper methods --

  private void displayUsage() {
    System.out.println("Usage: java loci.formats.tools.MakeTestOmeTiff name");
    System.out.println("           SizeX SizeY SizeZ SizeC SizeT DimOrder");
    System.out.println();
    System.out.println("  name: output filename");
    System.out.println("  SizeX: width of image planes");
    System.out.println("  SizeY: height of image planes");
    System.out.println("  SizeZ: number of focal planes");
    System.out.println("  SizeC: number of channels");
    System.out.println("  SizeT: number of time points");
    System.out.println("  DimOrder: planar ordering:");
    System.out.println("    XYZCT, XYZTC, XYCZT, XYCTZ, XYTZC, or XYTCZ");
    System.out.println();
    System.out.println("Example:");
    System.out.println("  java loci.formats.tools.MakeTestOmeTiff test \\");
    System.out.println("    517 239 5 3 4 XYCZT");
    System.out.println();
    System.out.println("Optional Usage: java loci.formats.tools.MakeTestOmeTiff name");
    System.out.println("           SizeX SizeY SizeZ SizeC SizeT DimOrder SubZ SubC SubT");
    System.out.println("This creates a 6D, 7D, or 8D file using the Modulo extension");
    System.out.println();
    System.out.println("  SubZ: splits of Z planes into extra dimension");
    System.out.println("  SubC: splits of channels into extra dimension");
    System.out.println("  SubT: splits of time points into extra dimension");
    System.out.println("A value of 1 means no split");
    System.out.println();
    System.out.println("Example:");
    System.out.println("  java loci.formats.tools.MakeTestOmeTiff test8D \\");
    System.out.println("    200 250 6 4 8 XYCZT 3 2 2");
  }

  private String getId(final String name) {
    final String id;
    if (name.toLowerCase().endsWith(".ome.tiff") ||
        name.toLowerCase().endsWith(".ome.tif") ||
        name.toLowerCase().endsWith(".ome.tf2") ||
        name.toLowerCase().endsWith(".ome.tf8") ||
        name.toLowerCase().endsWith(".ome.btf")) {
        id = name;
    } else {
        id = name + ".ome.tiff";
    }
    return id;
  }

  private OMETiffWriter createWriter(final String name,
    final CoreMetadata info, final String id) throws FormatException,
    IOException
  {
    final OMETiffWriter out = new OMETiffWriter();
    try {
      out.setMetadataRetrieve(createMetadata(name, info));
    }
    catch (final DependencyException e) {
      throw new FormatException(e);
    }
    catch (final ServiceException e) {
      throw new FormatException(e);
    }
    catch (final EnumerationException e) {
      throw new FormatException(e);
    }
    ensureNonExisting(id);
    out.setId(id);
    return out;
  }

  private void writeData(final String name, final CoreMetadata info,
    final String id, final OMETiffWriter out) throws FormatException,
    IOException
  {
    System.out.print(id);
    for (int i = 0; i < info.imageCount; i++) {
      final BufferedImage plane = createPlane(name, info, i);
      out.saveBytes(i, BufferedImageWriter.toBytes(plane, out));
      System.out.print(".");
    }
    System.out.println();
    out.close();
  }

  private void ensureNonExisting(final String id) {
    final File idFile = new File(id);
    if (idFile.exists()) idFile.delete();
  }

  private IMetadata createMetadata(final String name, final CoreMetadata info)
    throws DependencyException, ServiceException, EnumerationException
  {
    final ServiceFactory serviceFactory = new ServiceFactory();
    final OMEXMLService omexmlService =
      serviceFactory.getInstance(OMEXMLService.class);
    final IMetadata meta = omexmlService.createOMEXMLMetadata();
    MetadataTools.populateMetadata(meta, 0, name, info);
    
    if (isModulo) {
      meta.setXMLAnnotationID("Annotation:Modulo:0", 0);
      meta.setXMLAnnotationNamespace("openmicroscopy.org/omero/dimension/modulo", 0);
      meta.setXMLAnnotationDescription("For a description of how 6D, 7D, and 8D data is stored using the Modulo extension see http://www.openmicroscopy.org/site/support/ome-model/developers/6d-7d-and-8d-storage.html", 0);
      StringBuilder moduloBlock = new StringBuilder();
      
      moduloBlock.append("<Modulo namespace=\"http://www.openmicroscopy.org/Schemas/Additions/2011-09\">");
      if (sizeZsub != 1) {
        moduloBlock.append("<ModuloAlongZ Type=\"other\" TypeDescription=\"Example Data Over Z-Plane\" Start=\"0\" Step=\"1\" End=\"");
        moduloBlock.append(sizeZsub);
        moduloBlock.append("\"/>");
      }
      if (sizeTsub != 1) {
        moduloBlock.append("<ModuloAlongT Type=\"other\" TypeDescription=\"Example Data Over Time \" Start=\"0\" Step=\"1\" End=\"");
        moduloBlock.append(sizeTsub);
        moduloBlock.append("\"/>");
      }
      if (sizeCsub != 1) {
        moduloBlock.append("<ModuloAlongC Type=\"other\" TypeDescription=\"Example Data Over Channel\" Start=\"0\" Step=\"1\" End=\"");
        moduloBlock.append(sizeCsub);
        moduloBlock.append("\"/>");
      }
      moduloBlock.append("</Modulo>");
      
      meta.setXMLAnnotationValue(moduloBlock.toString(), 0);

      meta.setImageAnnotationRef("Annotation:Modulo:0", 0, 0);
    }
    return meta;
  }

  private BufferedImage createPlane(final String name, final CoreMetadata info,
    final int no)
  {
    final int[] zct =
      FormatTools.getZCTCoords(info.dimensionOrder, info.sizeZ, info.sizeC,
        info.sizeT, info.imageCount, no);

    final BufferedImage plane =
      new BufferedImage(info.sizeX, info.sizeY, BufferedImage.TYPE_BYTE_GRAY);
    final Graphics2D g = plane.createGraphics();

    // draw gradient
    final int type = 0;
    for (int y = 0; y < info.sizeY; y++) {
      final int v = gradient(type, y, info.sizeY);
      g.setColor(new Color(v, v, v));
      g.drawLine(0, y, info.sizeX, y);
    }

    // build list of text lines from planar information
    final ArrayList<TextLine> lines = new ArrayList<TextLine>();
    final Font font = g.getFont();
    lines.add(new TextLine(name, font.deriveFont(32f), 5, -5));
    lines.add(new TextLine(info.sizeX + " x " + info.sizeY, font.deriveFont(
      Font.ITALIC, 16f), 20, 10));
    lines.add(new TextLine(info.dimensionOrder, font.deriveFont(Font.ITALIC,
      14f), 30, 5));
    int space = 5;
    if (info.sizeZ > 1) {
      lines.add(new TextLine(
        "Focal plane = " + (zct[0] + 1) + "/" + info.sizeZ, font, 20, space));
      space = 2;
    }
    if (info.sizeC > 1) {
      lines.add(new TextLine("Channel = " + (zct[1] + 1) + "/" + info.sizeC,
        font, 20, space));
      space = 2;
    }
    if (info.sizeT > 1) {
      lines.add(new TextLine("Time point = " + (zct[2] + 1) + "/" + info.sizeT,
        font, 20, space));
      space = 2;
    }

    if (isModulo) {
      if (sizeZsub > 1) {
        lines.add(new TextLine("True-Z point = " + ((zct[0]/sizeZsub) + 1) + "/" + info.sizeZ/sizeZsub,
          font, 20, space));
        space = 2;
      }
      if (sizeZsub > 1) {
        lines.add(new TextLine("Sub-Z = " + ((zct[0]%sizeZsub) + 1) + "/" + sizeZsub,
          font, 20, space));
        space = 2;
      }
      if (sizeCsub > 1) {
        lines.add(new TextLine("True Channel = " + ((zct[1]/sizeCsub) + 1) + "/" + info.sizeC/sizeCsub,
          font, 20, space));
        space = 2;
      }
      if (sizeCsub > 1) {
        lines.add(new TextLine("Sub Channel = " + ((zct[1]%sizeCsub) + 1) + "/" + sizeCsub,
          font, 20, space));
        space = 2;
      }
      if (sizeTsub > 1) {
        lines.add(new TextLine("True-T point = " + ((zct[2]/sizeTsub) + 1) + "/" + info.sizeT/sizeTsub,
          font, 20, space));
        space = 2;
      }
      if (sizeTsub > 1) {
        lines.add(new TextLine("Sub-T = " + ((zct[2]%sizeTsub) + 1) + "/" + sizeTsub,
          font, 20, space));
        space = 2;
      }
    }
    // draw text lines to image
    g.setColor(Color.white);
    int yoff = 0;
    for (int l = 0; l < lines.size(); l++) {
      final TextLine text = lines.get(l);
      g.setFont(text.font);
      final Rectangle2D r =
        g.getFont().getStringBounds(text.line, g.getFontRenderContext());
      yoff += r.getHeight() + text.ypad;
      g.drawString(text.line, text.xoff, yoff);
    }
    g.dispose();

    return plane;
  }

  private int gradient(final int type, final int num, final int total) {
    final int max = 96;
    final int split = type / 2 + 1;
    final boolean reverse = type % 2 == 0;
    int v = max;
    final int splitTotal = total / split;
    for (int i = 1; i <= split + 1; i++) {
      if (num < i * splitTotal) {
        if (i % 2 == 0) v = max * (num % splitTotal) / splitTotal;
        else v = max * (splitTotal - num % splitTotal) / splitTotal;
        break;
      }
    }
    if (reverse) v = max - v;
    return v;
  }

  // -- Helper classes --

  private static class TextLine {

    final String line;
    final Font font;
    final int xoff;
    final int ypad;

    TextLine(final String line, final Font font, final int xoff, final int ypad)
    {
      this.line = line;
      this.font = font;
      this.xoff = xoff;
      this.ypad = ypad;
    }

  }

}<|MERGE_RESOLUTION|>--- conflicted
+++ resolved
@@ -2,24 +2,20 @@
  * #%L
  * BSD implementations of Bio-Formats readers and writers
  * %%
-<<<<<<< HEAD
- * Copyright (C) 2005 - 2016 Open Microscopy Environment:
-=======
  * Copyright (C) 2005 - 2017 Open Microscopy Environment:
->>>>>>> 739894ef
  *   - Board of Regents of the University of Wisconsin-Madison
  *   - Glencoe Software, Inc.
  *   - University of Dundee
  * %%
  * Redistribution and use in source and binary forms, with or without
  * modification, are permitted provided that the following conditions are met:
- * 
+ *
  * 1. Redistributions of source code must retain the above copyright notice,
  *    this list of conditions and the following disclaimer.
  * 2. Redistributions in binary form must reproduce the above copyright notice,
  *    this list of conditions and the following disclaimer in the documentation
  *    and/or other materials provided with the distribution.
- * 
+ *
  * THIS SOFTWARE IS PROVIDED BY THE COPYRIGHT HOLDERS AND CONTRIBUTORS "AS IS"
  * AND ANY EXPRESS OR IMPLIED WARRANTIES, INCLUDING, BUT NOT LIMITED TO, THE
  * IMPLIED WARRANTIES OF MERCHANTABILITY AND FITNESS FOR A PARTICULAR PURPOSE
@@ -108,7 +104,7 @@
       displayUsage();
       return 1;
     }
-    
+
     if (args.length == 10 ) {
       isModulo = true;
     }
@@ -128,7 +124,7 @@
       sizeCsub = Integer.parseInt(args[8]);
       sizeTsub = Integer.parseInt(args[9]);
     }
-    
+
     makeOmeTiff(name, info);
     return 0;
   }
@@ -262,13 +258,13 @@
       serviceFactory.getInstance(OMEXMLService.class);
     final IMetadata meta = omexmlService.createOMEXMLMetadata();
     MetadataTools.populateMetadata(meta, 0, name, info);
-    
+
     if (isModulo) {
       meta.setXMLAnnotationID("Annotation:Modulo:0", 0);
       meta.setXMLAnnotationNamespace("openmicroscopy.org/omero/dimension/modulo", 0);
       meta.setXMLAnnotationDescription("For a description of how 6D, 7D, and 8D data is stored using the Modulo extension see http://www.openmicroscopy.org/site/support/ome-model/developers/6d-7d-and-8d-storage.html", 0);
       StringBuilder moduloBlock = new StringBuilder();
-      
+
       moduloBlock.append("<Modulo namespace=\"http://www.openmicroscopy.org/Schemas/Additions/2011-09\">");
       if (sizeZsub != 1) {
         moduloBlock.append("<ModuloAlongZ Type=\"other\" TypeDescription=\"Example Data Over Z-Plane\" Start=\"0\" Step=\"1\" End=\"");
@@ -286,7 +282,7 @@
         moduloBlock.append("\"/>");
       }
       moduloBlock.append("</Modulo>");
-      
+
       meta.setXMLAnnotationValue(moduloBlock.toString(), 0);
 
       meta.setImageAnnotationRef("Annotation:Modulo:0", 0, 0);
