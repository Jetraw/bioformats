--- conflicted
+++ resolved
@@ -655,13 +655,8 @@
       }
 
       for (IFD ifd : ifds) {
-<<<<<<< HEAD
-        CoreMetadata ms =  new CoreMetadata(this, 0);
+        CoreMetadata ms = new CoreMetadata(this, 0);
         core.add(0, ms);
-=======
-        CoreMetadata ms = new CoreMetadata(this, 0);
-        core.add(ms);
->>>>>>> a287f68e
         ms.sizeX = (int) ifd.getImageWidth();
         ms.sizeY = (int) ifd.getImageLength();
         ms.sizeT = ms0.sizeT;
