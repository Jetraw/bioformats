--- conflicted
+++ resolved
@@ -2,11 +2,7 @@
  * #%L
  * BSD implementations of Bio-Formats readers and writers
  * %%
-<<<<<<< HEAD
- * Copyright (C) 2005 - 2016 Open Microscopy Environment:
-=======
  * Copyright (C) 2005 - 2017 Open Microscopy Environment:
->>>>>>> 739894ef
  *   - Board of Regents of the University of Wisconsin-Madison
  *   - Glencoe Software, Inc.
  *   - University of Dundee
@@ -38,14 +34,9 @@
 
 import java.io.File;
 import java.io.IOException;
-import java.io.BufferedReader;
-import java.io.FileReader;
-
 import java.util.ArrayList;
 import java.util.Hashtable;
 import java.util.List;
-import java.util.Map;
-import java.util.HashMap;
 
 import loci.common.DataTools;
 import loci.common.Location;
@@ -54,10 +45,8 @@
 import loci.formats.FileStitcher;
 import loci.formats.FormatException;
 import loci.formats.FormatReader;
-import loci.formats.FormatTools;
 import loci.formats.IFormatReader;
 import loci.formats.ImageReader;
-import loci.formats.Memoizer;
 import loci.formats.Modulo;
 import loci.formats.meta.MetadataStore;
 
@@ -68,12 +57,7 @@
 
   // -- Fields --
 
-  private transient FileStitcher stitcher;
-  private transient IFormatReader helper;
-  private String pattern;
-  private ClassList<IFormatReader> newClasses;
-  private String[] files;
-  private int[][][] fileIndexes;
+  private FileStitcher helper;
 
   // -- Constructor --
 
@@ -83,19 +67,84 @@
 
     ClassList<IFormatReader> classes = ImageReader.getDefaultReaderClasses();
     Class<? extends IFormatReader>[] classArray = classes.getClasses();
-    newClasses = new ClassList<IFormatReader>(IFormatReader.class);
+    ClassList<IFormatReader> newClasses =
+      new ClassList<IFormatReader>(IFormatReader.class);
     for (Class<? extends IFormatReader> c : classArray) {
       if (!c.equals(FilePatternReader.class)) {
         newClasses.addClass(c);
       }
     }
-    stitcher = new FileStitcher(new ImageReader(newClasses));
-    helper = Memoizer.wrap(getMetadataOptions(), stitcher);
+    helper = new FileStitcher(new ImageReader(newClasses));
 
     suffixSufficient = true;
   }
 
   // -- IFormatReader methods --
+
+  @Override
+  public int getImageCount() {
+    return helper.getImageCount();
+  }
+
+  @Override
+  public boolean isRGB() {
+    return helper.isRGB();
+  }
+
+  @Override
+  public int getSizeX() {
+    return helper.getSizeX();
+  }
+
+  @Override
+  public int getSizeY() {
+    return helper.getSizeY();
+  }
+
+  @Override
+  public int getSizeZ() {
+    return helper.getSizeZ();
+  }
+
+  @Override
+  public int getSizeC() {
+    return helper.getSizeC();
+  }
+
+  @Override
+  public int getSizeT() {
+    return helper.getSizeT();
+  }
+
+  @Override
+  public int getPixelType() {
+    return helper.getPixelType();
+  }
+
+  @Override
+  public int getBitsPerPixel() {
+    return helper.getBitsPerPixel();
+  }
+
+  @Override
+  public int getEffectiveSizeC() {
+    return helper.getEffectiveSizeC();
+  }
+
+  @Override
+  public int getRGBChannelCount() {
+    return helper.getRGBChannelCount();
+  }
+
+  @Override
+  public boolean isIndexed() {
+    return helper.isIndexed();
+  }
+
+  @Override
+  public boolean isFalseColor() {
+    return helper.isFalseColor();
+  }
 
   @Override
   public byte[][] get8BitLookupTable() throws FormatException, IOException {
@@ -114,41 +163,84 @@
   }
 
   @Override
+  public Modulo getModuloZ() {
+    return helper.getModuloZ();
+  }
+
+  @Override
+  public Modulo getModuloC() {
+    return helper.getModuloC();
+  }
+
+  @Override
+  public Modulo getModuloT() {
+    return helper.getModuloT();
+  }
+
+  @Override
+  public int getThumbSizeX() {
+    return helper.getThumbSizeX();
+  }
+
+  @Override
+  public int getThumbSizeY() {
+    return helper.getThumbSizeY();
+  }
+
+  @Override
+  public boolean isLittleEndian() {
+    return helper.isLittleEndian();
+  }
+
+  @Override
+  public String getDimensionOrder() {
+    return helper.getDimensionOrder();
+  }
+
+  @Override
+  public boolean isOrderCertain() {
+    return helper.isOrderCertain();
+  }
+
+  @Override
+  public boolean isThumbnailSeries() {
+    return helper.isThumbnailSeries();
+  }
+
+  @Override
+  public boolean isInterleaved() {
+    return helper.isInterleaved();
+  }
+
+  @Override
+  public boolean isInterleaved(int subC) {
+    return helper.isInterleaved(subC);
+  }
+
+  @Override
   public byte[] openBytes(int no) throws FormatException, IOException {
-    return openBytes(no, 0, 0, getSizeX(), getSizeY());
+    return helper.openBytes(no);
   }
 
   @Override
   public byte[] openBytes(int no, int x, int y, int w, int h)
     throws FormatException, IOException
   {
-    byte[] buf = new byte[FormatTools.getPlaneSize(this, w, h)];
-    return openBytes(no, buf, x, y, w, h);
+    return helper.openBytes(no, x, y, w, h);
   }
 
   @Override
   public byte[] openBytes(int no, byte[] buf)
     throws FormatException, IOException
   {
-    return openBytes(no, buf, 0, 0, getSizeX(), getSizeY());
+    return helper.openBytes(no, buf);
   }
 
   @Override
   public byte[] openBytes(int no, byte[] buf, int x, int y, int w, int h)
     throws FormatException, IOException
   {
-    int fileIndex = fileIndexes[getSeries()][no][0];
-    int planeIndex = fileIndexes[getSeries()][no][1];
-    helper.close();
-    helper.setId(files[fileIndex]);
-    byte[] plane = null;
-    try {
-      helper.setSeries(getSeries());
-      plane = helper.openBytes(planeIndex, buf, x, y, w, h);
-    } finally {
-      helper.close();
-    }
-    return plane;
+    return helper.openBytes(no, buf, x, y, w, h);
   }
 
   @Override
@@ -166,11 +258,21 @@
   @Override
   public void close(boolean fileOnly) throws IOException {
     helper.close(fileOnly);
-    if (!fileOnly) {
-      pattern = null;
-      files = null;
-      fileIndexes = null;
-    }
+  }
+
+  @Override
+  public int getSeriesCount() {
+    return helper.getSeriesCount();
+  }
+
+  @Override
+  public void setSeries(int no) {
+    helper.setSeries(no);
+  }
+
+  @Override
+  public int getSeries() {
+    return helper.getSeries();
   }
 
   @Override
@@ -181,6 +283,11 @@
   @Override
   public boolean isGroupFiles() {
     return helper.isGroupFiles();
+  }
+
+  @Override
+  public boolean isMetadataComplete() {
+    return helper.isMetadataComplete();
   }
 
   @Override
@@ -206,9 +313,10 @@
     if (noPixels) {
       return new String[] {currentId};
     }
-    String[] allFiles = new String[files.length + 1];
+    String[] helperFiles = helper.getSeriesUsedFiles(noPixels);
+    String[] allFiles = new String[helperFiles.length + 1];
     allFiles[0] = currentId;
-    System.arraycopy(files, 0, allFiles, 1, files.length);
+    System.arraycopy(helperFiles, 0, allFiles, 1, helperFiles.length);
     return allFiles;
   }
 
@@ -217,10 +325,56 @@
     if (noPixels) {
       return new String[] {currentId};
     }
-    String[] allFiles = new String[files.length + 1];
+    String[] helperFiles = helper.getUsedFiles(noPixels);
+    String[] allFiles = new String[helperFiles.length + 1];
     allFiles[0] = currentId;
-    System.arraycopy(files, 0, allFiles, 1, files.length);
+    System.arraycopy(helperFiles, 0, allFiles, 1, helperFiles.length);
     return allFiles;
+  }
+
+  @Override
+  public int getIndex(int z, int c, int t) {
+    return helper.getIndex(z, c, t);
+  }
+
+  @Override
+  public int[] getZCTCoords(int index) {
+    return helper.getZCTCoords(index);
+  }
+
+  @Override
+  public Object getMetadataValue(String field) {
+    return helper.getMetadataValue(field);
+  }
+
+  @Override
+  public Object getSeriesMetadataValue(String field) {
+    return helper.getSeriesMetadataValue(field);
+  }
+
+  @Override
+  public Hashtable<String, Object> getGlobalMetadata() {
+    return helper.getGlobalMetadata();
+  }
+
+  @Override
+  public Hashtable<String, Object> getSeriesMetadata() {
+    return helper.getSeriesMetadata();
+  }
+
+  @Override
+  public List<CoreMetadata> getCoreMetadataList() {
+    // Only used for determining the object type.
+    List<CoreMetadata> oldcore = helper.getCoreMetadataList();
+    List<CoreMetadata> newcore = new ArrayList<CoreMetadata>();
+
+    for (int s=0; s<oldcore.size(); s++) {
+      CoreMetadata newMeta = oldcore.get(s).clone(this, s);
+      newMeta.resolutionCount = oldcore.get(s).resolutionCount;
+      newcore.add(newMeta);
+    }
+
+    return newcore;
   }
 
   @Override
@@ -233,8 +387,17 @@
 
   @Override
   public void setMetadataStore(MetadataStore store) {
-    super.setMetadataStore(store);
     helper.setMetadataStore(store);
+  }
+
+  @Override
+  public MetadataStore getMetadataStore() {
+    return helper.getMetadataStore();
+  }
+
+  @Override
+  public Object getMetadataStoreRoot() {
+    return helper.getMetadataStoreRoot();
   }
 
   @Override
@@ -270,6 +433,51 @@
   }
 
   @Override
+  public int getOptimalTileWidth() {
+    return helper.getOptimalTileWidth();
+  }
+
+  @Override
+  public int getOptimalTileHeight() {
+    return helper.getOptimalTileHeight();
+  }
+
+  @Override
+  public int getCoreIndex() {
+    return helper.getCoreIndex();
+  }
+
+  @Override
+  public void setCoreIndex(int no) {
+    helper.setCoreIndex(no);
+  }
+
+  @Override
+  public int seriesToCoreIndex(int series) {
+    return helper.seriesToCoreIndex(series);
+  }
+
+  @Override
+  public int coreIndexToSeries(int index) {
+    return helper.coreIndexToSeries(index);
+  }
+
+  @Override
+  public int getResolutionCount() {
+    return helper.getResolutionCount();
+  }
+
+  @Override
+  public void setResolution(int no) {
+    helper.setResolution(no);
+  }
+
+  @Override
+  public int getResolution() {
+    return helper.getResolution();
+  }
+
+  @Override
   public boolean hasFlattenedResolutions() {
     return helper.hasFlattenedResolutions();
   }
@@ -277,45 +485,6 @@
   @Override
   public void setFlattenedResolutions(boolean flattened) {
     helper.setFlattenedResolutions(flattened);
-  }
-
-  /* @see loci.formats.IFormatReader#reopenFile() */
-  @Override
-  public void reopenFile() throws IOException {
-
-    if (helper != null) {
-      helper.close();
-    }
-
-    if (files != null) {
-      IFormatReader r = new ImageReader(newClasses);
-      helper = Memoizer.wrap(getMetadataOptions(), r);
-      stitcher = null;
-    }
-    else if (helper == null) {
-      stitcher = new FileStitcher(new ImageReader(newClasses));
-      IFormatReader r = new ImageReader(newClasses);
-      helper = Memoizer.wrap(getMetadataOptions(), r);
-    }
-
-    if (stitcher != null) {
-      stitcher.setUsingPatternIds(true);
-      stitcher.setCanChangePattern(false);
-      try {
-        helper.setId(pattern);
-      }
-      catch (FormatException e) {
-        throw new IOException("Could not reopen file", e);
-      }
-    }
-    else {
-      try {
-        helper.setId(files[0]);
-      }
-      catch (FormatException e) {
-        throw new IOException("Could not reopen " + files[0], e);
-      }
-    }
   }
 
   // -- IFormatHandler API methods --
@@ -337,75 +506,21 @@
   /* @see loci.formats.FormatReader#initFile(String) */
   @Override
   protected void initFile(String id) throws FormatException, IOException {
-    super.initFile(id);
+    // read the pattern from the file
+    // the file should just contain a single line with the relative or
+    // absolute file pattern
+
     currentId = new Location(id).getAbsolutePath();
-
-    Map<String, String> pairs = new HashMap<String, String>();
-    BufferedReader br = new BufferedReader(new FileReader(id));
-    String line;
-    while ((line = br.readLine()) != null) {
-      line = line.trim();
-      if (line.isEmpty()) {
-        continue;
-      }
-      if (line.charAt(0) == '#') {
-        String[] kv = line.substring(1).split("\\s+=\\s+", 2);
-        if (kv.length == 2) {
-          pairs.put(kv[0].trim(), kv[1].trim());
-        }
-      } else {
-        pattern = line;
-      }
-    }
-    br.close();
-
-    String excludeReadersEntry = pairs.get("ExcludeReaders");
-    if (null != excludeReadersEntry) {
-      String[] excludeReaders = excludeReadersEntry.split(",", -1);
-      for (String r : excludeReaders) {
-        try {
-          Class<? extends IFormatReader> c =
-            Class.forName(r).asSubclass(IFormatReader.class);
-          newClasses.removeClass(c);
-        } catch (ClassNotFoundException e) {
-          throw new RuntimeException("Reader not found: " + r);
-        }
-      }
-      stitcher.setReaderClassList(newClasses);
-    }
-
+    String pattern = DataTools.readFile(id).trim();
     String dir = new Location(id).getAbsoluteFile().getParent();
     if (new Location(pattern).getParent() == null) {
       pattern = dir + File.separator + pattern;
     }
-    reopenFile();
-    core.clear();
-    for (CoreMetadata m : helper.getCoreMetadataList()) {
-      core.add(new CoreMetadata(m));
-    }
-
-    files = stitcher.getUsedFiles();
-    fileIndexes = new int[getSeriesCount()][][];
-    for (int s=0; s<getSeriesCount(); s++) {
-      setSeries(s);
-      fileIndexes[s] = new int[core.get(s).imageCount][];
-      for (int p=0; p<fileIndexes[s].length; p++) {
-        fileIndexes[s][p] = stitcher.computeIndices(p);
-      }
-    }
-    setSeries(0);
-
-    MetadataStore store = makeFilterMetadata();
-
-    String channelNamesEntry = pairs.get("ChannelNames");
-    if (null != channelNamesEntry) {
-      String[] channelNames = channelNamesEntry.split(",", -1);
-      for (int s = 0; s < getSeriesCount(); s++) {
-        for (int i = 0; i < channelNames.length; i++) {
-          store.setChannelName(channelNames[i], s, i);
-        }
-      }
-    }
+
+    helper.setUsingPatternIds(true);
+    helper.setCanChangePattern(false);
+    helper.setId(pattern);
+    core = helper.getCoreMetadataList();
   }
 
 }