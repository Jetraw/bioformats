/*
 * #%L
 * BSD implementations of Bio-Formats readers and writers
 * %%
 * Copyright (C) 2005 - 2021 Open Microscopy Environment:
 *   - Board of Regents of the University of Wisconsin-Madison
 *   - Glencoe Software, Inc.
 *   - University of Dundee
 * %%
 * Redistribution and use in source and binary forms, with or without
 * modification, are permitted provided that the following conditions are met:
 * 
 * 1. Redistributions of source code must retain the above copyright notice,
 *    this list of conditions and the following disclaimer.
 * 2. Redistributions in binary form must reproduce the above copyright notice,
 *    this list of conditions and the following disclaimer in the documentation
 *    and/or other materials provided with the distribution.
 * 
 * THIS SOFTWARE IS PROVIDED BY THE COPYRIGHT HOLDERS AND CONTRIBUTORS "AS IS"
 * AND ANY EXPRESS OR IMPLIED WARRANTIES, INCLUDING, BUT NOT LIMITED TO, THE
 * IMPLIED WARRANTIES OF MERCHANTABILITY AND FITNESS FOR A PARTICULAR PURPOSE
 * ARE DISCLAIMED. IN NO EVENT SHALL THE COPYRIGHT HOLDERS OR CONTRIBUTORS BE
 * LIABLE FOR ANY DIRECT, INDIRECT, INCIDENTAL, SPECIAL, EXEMPLARY, OR
 * CONSEQUENTIAL DAMAGES (INCLUDING, BUT NOT LIMITED TO, PROCUREMENT OF
 * SUBSTITUTE GOODS OR SERVICES; LOSS OF USE, DATA, OR PROFITS; OR BUSINESS
 * INTERRUPTION) HOWEVER CAUSED AND ON ANY THEORY OF LIABILITY, WHETHER IN
 * CONTRACT, STRICT LIABILITY, OR TORT (INCLUDING NEGLIGENCE OR OTHERWISE)
 * ARISING IN ANY WAY OUT OF THE USE OF THIS SOFTWARE, EVEN IF ADVISED OF THE
 * POSSIBILITY OF SUCH DAMAGE.
 * #L%
 */

package loci.formats.in;

import java.io.File;
import java.io.IOException;
import java.util.ArrayList;
import java.util.Arrays;
import java.util.HashMap;
import java.util.Iterator;
import java.util.List;
import java.util.Map;

import com.google.common.collect.ImmutableMap;
import com.google.common.collect.ImmutableMap.Builder;

import loci.common.DataTools;
import loci.common.DateTools;
import loci.common.Location;
import loci.common.RandomAccessInputStream;
import loci.common.Region;
import loci.formats.CoreMetadata;
import loci.formats.FilePattern;
import loci.formats.FormatException;
import loci.formats.FormatTools;
import loci.formats.MetadataTools;
import loci.formats.SubResolutionFormatReader;
import loci.formats.UnsupportedCompressionException;
import loci.formats.codec.Codec;
import loci.formats.codec.CodecOptions;
import loci.formats.codec.JPEG2000Codec;
import loci.formats.codec.JPEGCodec;
import loci.formats.codec.PackbitsCodec;
import loci.formats.meta.MetadataStore;
import ome.xml.model.primitives.Timestamp;
import ome.units.quantity.Length;
import ome.units.UNITS;

import loci.formats.dicom.DicomAttribute;
import loci.formats.dicom.DicomFileInfo;
import loci.formats.dicom.DicomTag;
import loci.formats.dicom.DicomTile;
import static loci.formats.dicom.DicomAttribute.*;
import static loci.formats.dicom.DicomVR.*;

/**
 * DicomReader is the file format reader for DICOM files.
 */
public class DicomReader extends SubResolutionFormatReader {

  // -- Constants --

  public static final String DICOM_MAGIC_STRING = "DICM";
  public static final int HEADER_LENGTH = 128;

  private static final String[] DICOM_SUFFIXES = {
    "dic", "dcm", "dicom", "j2ki", "j2kr"
  };

  // -- Fields --

  private byte[][] lut;
  private short[][] shortLut;
  private int maxPixelRange;
  private int centerPixelValue;

  private boolean inverted;

  private String date, time, imageType;
  private String pixelSizeX, pixelSizeY;
  private Double pixelSizeZ;
  private List<Double> positionX = new ArrayList<Double>();
  private List<Double> positionY = new ArrayList<Double>();
  private List<Double> positionZ = new ArrayList<Double>();
  private List<String> channelNames = new ArrayList<String>();

  private boolean isJPEG = false;
  private boolean isRLE = false;
  private boolean isJP2K = false;
  private boolean isDeflate = false;

  private Map<Integer, List<String>> fileList;
  private int imagesPerFile;

  private String instanceUID;
  private String originalDate, originalTime, originalInstance;
  private int originalSeries;
  private int originalX, originalY;
  private String originalSpecimen;

  private List<String> companionFiles = new ArrayList<String>();

  private Map<Integer, List<DicomTile>> tilePositions;
  private Map<Integer, List<Double>> zOffsets;
  private Number concatenationNumber = null;
  private boolean edf = false;

  private List<DicomTag> tags;

  // -- Constructor --

  /** Constructs a new DICOM reader. */
  // "Digital Imaging and Communications in Medicine" is nasty long.
  public DicomReader() {
    super("DICOM", new String[] {
      "dic", "dcm", "dicom", "jp2", "j2ki", "j2kr", "raw", "ima"});
    suffixNecessary = false;
    suffixSufficient = false;
    domains = new String[] {FormatTools.MEDICAL_DOMAIN};
    datasetDescription = "One or more .dcm or .dicom files";
    hasCompanionFiles = true;
  }

  // -- IFormatReader API methods --

  /* @see loci.formats.IFormatReader#isThisType(String, boolean) */
  @Override
  public boolean isThisType(String name, boolean open) {
    // extension is sufficient as long as it is DIC, DCM, DICOM, J2KI, or J2KR
    if (checkSuffix(name, DICOM_SUFFIXES)) return true;
    return super.isThisType(name, open);
  }

  /* @see loci.formats.IFormatReader#isThisType(RandomAccessInputStream) */
  @Override
  public boolean isThisType(RandomAccessInputStream stream) throws IOException {
    final int blockLen = 1024;
    if (!FormatTools.validStream(stream, blockLen, true)) return false;

    stream.seek(HEADER_LENGTH);
    if (stream.readString(4).equals(DICOM_MAGIC_STRING)) return true;
    stream.seek(0);

    try {
      DicomTag tag = new DicomTag(stream, false, 0, false, false);
      if (tag.attribute == null || tag.attribute == INVALID) {
        return false;
      }
      else if (tag.attribute != FILE_META_INFO_GROUP_LENGTH) {
        return true;
      }
      stream.seek(0);
      tag = new DicomTag(stream, false, 0, false);
      return tag.getNumberValue() != null && tag.getNumberValue().longValue() < stream.length();
    }
    catch (RuntimeException e) { }
    catch (FormatException e) { }
    return false;
  }

  /* @see loci.formats.IFormatReader#getRequiredDirectories(String[]) */
  @Override
  public int getRequiredDirectories(String[] files) throws FormatException, IOException {
    for (String file : files) {
      if (file.endsWith("DICOMDIR")) {
        return 1;
      }
    }
    return super.getRequiredDirectories(files);
  }

  /* @see loci.formats.IFormatReader#get8BitLookupTable() */
  @Override
  public byte[][] get8BitLookupTable() {
    FormatTools.assertId(currentId, true, 1);
    if (getPixelType() != FormatTools.INT8 &&
      getPixelType() != FormatTools.UINT8)
    {
      return null;
    }
    return lut;
  }

  /* @see loci.formats.IFormatReader#get16BitLookupTable() */
  @Override
  public short[][] get16BitLookupTable() {
    FormatTools.assertId(currentId, true, 1);
    if (getPixelType() != FormatTools.INT16 &&
      getPixelType() != FormatTools.UINT16)
   {
      return null;
   }
    return shortLut;
  }

  /* @see loci.formats.IFormatReader#getSeriesUsedFiles(boolean) */
  @Override
  public String[] getSeriesUsedFiles(boolean noPixels) {
    FormatTools.assertId(currentId, true, 1);
    if (noPixels || fileList == null) return null;
    ArrayList<String> uniqueFiles = new ArrayList<String>();
    uniqueFiles.add(new Location(currentId).getAbsolutePath());
    if (tilePositions != null) {
      for (List<DicomTile> tilePos : tilePositions.values()) {
        for (DicomTile t : tilePos) {
          if (!uniqueFiles.contains(t.file)) {
            uniqueFiles.add(t.file);
          }
        }
      }
    }
    for (String f : companionFiles) {
      if (!uniqueFiles.contains(f)) {
        uniqueFiles.add(f);
      }
    }
    return uniqueFiles.toArray(new String[uniqueFiles.size()]);
  }

  @Override
  public int fileGroupOption(String id) throws FormatException, IOException {
    return CAN_GROUP;
  }

  @Override
  public int getOptimalTileWidth() {
    FormatTools.assertId(currentId, true, 1);
    if (tilePositions.containsKey(getCoreIndex())) {
      return tilePositions.get(getCoreIndex()).get(0).region.width;
    }
    if (originalX < getSizeX() && originalX > 0) {
      return originalX;
    }
    return super.getOptimalTileWidth();
  }

  @Override
  public int getOptimalTileHeight() {
    FormatTools.assertId(currentId, true, 1);
    if (tilePositions.containsKey(getCoreIndex())) {
      return tilePositions.get(getCoreIndex()).get(0).region.height;
    }
    if (originalY < getSizeY() && originalY > 0) {
      return originalY;
    }
    return super.getOptimalTileHeight();
  }

  /**
   * @see loci.formats.IFormatReader#openBytes(int, byte[], int, int, int, int)
   */
  @Override
  public byte[] openBytes(int no, byte[] buf, int x, int y, int w, int h)
    throws FormatException, IOException
  {
    FormatTools.checkPlaneParameters(this, no, buf.length, x, y, w, h);

    int bpp = FormatTools.getBytesPerPixel(getPixelType());
    int pixel = bpp * getRGBChannelCount();
    Region currentRegion = new Region(x, y, w, h);
    int z = getZCTCoords(no)[0];
    int c = getZCTCoords(no)[1];

    if (!tilePositions.containsKey(getCoreIndex())) {
      LOGGER.warn("No tiles for core index = {}", getCoreIndex());
      return buf;
    }

    // look for any tiles that match the requested tile and plane
    List<Double> zs = zOffsets.get(getCoreIndex());
    List<DicomTile> tiles = tilePositions.get(getCoreIndex());
    for (int t=0; t<tiles.size(); t++) {
      DicomTile tile = tiles.get(t);
      if ((getSizeZ() == 1 || (getSizeZ() <= zs.size() && tile.zOffset.equals(zs.get(z))) || (getSizeZ() == tiles.size() && t == z)) &&
        (tile.channel == c || getEffectiveSizeC() == 1) &&
        tile.region.intersects(currentRegion))
      {
        byte[] tileBuf = new byte[tile.region.width * tile.region.height * pixel];
        Region intersection = tile.region.intersection(currentRegion);
        getTile(tile, tileBuf, intersection.x - tile.region.x, intersection.y - tile.region.y,
          intersection.width, intersection.height);

        for (int row=0; row<intersection.height; row++) {
          int srcIndex = row * intersection.width * pixel;
          int destIndex = pixel * ((intersection.y - y + row) * w + (intersection.x - x));
          System.arraycopy(tileBuf, srcIndex, buf, destIndex, intersection.width * pixel);
        }
      }
    }

    if (inverted) {
      // pixels are stored such that white -> 0; invert the values so that
      // white -> 255 (or 65535)
      if (bpp == 1) {
        for (int i=0; i<buf.length; i++) {
          buf[i] = (byte) (255 - buf[i]);
        }
      }
      else if (bpp == 2) {
        long maxPixelValue = maxPixelRange + (centerPixelValue/2);
        if (maxPixelRange == -1 || centerPixelValue < (maxPixelRange/2)) {
          maxPixelValue = FormatTools.defaultMinMax(getPixelType())[1];
        }
        boolean little = isLittleEndian();
        for (int i=0; i<buf.length; i+=2) {
          short s = DataTools.bytesToShort(buf, i, 2, little);
          DataTools.unpackBytes(maxPixelValue - s, buf, i, 2, little);
        }
      }
    }

    // NB: do *not* apply the rescale function

    return buf;
  }

  /* @see loci.formats.IFormatReader#close(boolean) */
  @Override
  public void close(boolean fileOnly) throws IOException {
    super.close(fileOnly);
    if (!fileOnly) {
      isJPEG = false;
      isRLE = false;
      isJP2K = false;
      isDeflate = false;
      lut = null;
      shortLut = null;
      maxPixelRange = 0;
      centerPixelValue = 0;
      pixelSizeX = pixelSizeY = null;
      pixelSizeZ = null;
      imagesPerFile = 0;
      fileList = null;
      inverted = false;
      date = time = imageType = null;
      originalDate = originalTime = originalInstance = null;
      originalSpecimen = null;
      instanceUID = null;
      originalSeries = 0;
      originalX = 0;
      originalY = 0;
      companionFiles.clear();
      positionX.clear();
      positionY.clear();
      positionZ.clear();
      tilePositions = null;
      zOffsets = null;
      concatenationNumber = null;
      edf = false;
      tags = null;
    }
  }

  // -- Internal FormatReader API methods --

  /* @see loci.formats.FormatReader#initFile(String) */
  @Override
  protected void initFile(String id) throws FormatException, IOException {
    super.initFile(id);
    if (in != null) {
      in.close();
    }
    in = new RandomAccessInputStream(id);
    in.order(true);
    CoreMetadata m = core.get(0, 0);

    // look for companion files
    attachCompanionFiles();

    m.littleEndian = true;
    long location = 0;
    boolean bigEndianTransferSyntax = false;
    boolean oddLocations = false;
    int bitsPerPixel = 0;
    lut = null;
    inverted = false;

    // some DICOM files have a 128 byte header followed by a 4 byte identifier

    LOGGER.info("Verifying DICOM format");
    MetadataLevel level = getMetadataOptions().getMetadataLevel();

    in.seek(HEADER_LENGTH);
    if (in.readString(4).equals("DICM")) {
      if (level != MetadataLevel.MINIMUM) {
        // header exists, so we'll read it
        in.seek(0);
        String header = in.readString(HEADER_LENGTH).trim();
        // ignore the header if it has TIFF magic bytes
        if (!header.startsWith("II") && !header.startsWith("MM")) {
          addSeriesMeta("Header information", header);
        }
        in.skipBytes(4);
      }
      location = HEADER_LENGTH;
    }
    else in.seek(0);

    LOGGER.info("Reading tags");

    long baseOffset = 0;

    boolean decodingTags = true;
    boolean signed = false;
    String currentType = "";
    boolean tiledFull = false;

    Double fileZOffset = null;

    tags = new ArrayList<DicomTag>();
    int frameOffsetNumber = 0;
    int opticalChannels = 0;

    List<Integer> opticalPathIDs = new ArrayList<Integer>();

    while (decodingTags) {
      if (in.getFilePointer() + 4 >= in.length()) {
        break;
      }
      LOGGER.debug("Reading tag from {}", in.getFilePointer());
      DicomTag tag = new DicomTag(in, bigEndianTransferSyntax, location, oddLocations);
      LOGGER.debug("  {}", tag);
      tags.add(tag);

      oddLocations = (location & 1) != 0;

      addInfo(tag);

      if (tag.attribute == null) {
        in.seek(tag.getEndPointer());
        continue;
      }

      switch (tag.attribute) {
        case TRANSFER_SYNTAX_UID:
          // this tag can indicate which compression scheme is used
          String uid = tag.getStringValue();
          isJP2K = uid.startsWith("1.2.840.10008.1.2.4.9");
          isJPEG = !isJP2K && uid.startsWith("1.2.840.10008.1.2.4");
          isRLE = uid.startsWith("1.2.840.10008.1.2.5");
          isDeflate = uid.startsWith("1.2.8.10008.1.2.1.99");
          if ((!isJP2K && !isJPEG && !isRLE && !isDeflate) &&
            (uid.indexOf("1.2.4") > -1 || uid.indexOf("1.2.5") > -1))
          {
            throw new UnsupportedCompressionException(
              "Sorry, compression type " + uid + " not supported");
          }
          if (uid.indexOf("1.2.840.10008.1.2.2") >= 0) {
            bigEndianTransferSyntax = true;
          }
          break;
        case NUMBER_OF_FRAMES:
          double frames = tag.getNumberValue().doubleValue();
          if (frames > 1.0 && frames > imagesPerFile) {
            imagesPerFile = (int) frames;
          }
          // this shouldn't take precedence over TOTAL_PIXEL_MATRIX_FOCAL_PLANES
          // if both are present
          if (m.sizeZ == 0) {
            m.sizeZ = imagesPerFile;
          }
          break;
        case SLICE_LOCATION:
          fileZOffset = tag.getNumberValue().doubleValue();
          break;
        case PLANAR_CONFIGURATION:
          m.interleaved = tag.getNumberValue().intValue() == 0;
          break;
        case ROWS:
          int y = tag.getNumberValue().intValue();
          if (y > getSizeY()) {
            m.sizeY = y;
            originalY = y;
          }
          break;
        case COLUMNS:
          int x = tag.getNumberValue().intValue();
          if (x > getSizeX()) {
            m.sizeX = x;
            originalX = x;
          }
          break;
        case TOTAL_PIXEL_MATRIX_COLUMNS:
          int mx = tag.getNumberValue().intValue();
          if (m.sizeX == originalX) {
            m.sizeX = mx;
            if (m.sizeZ == imagesPerFile) {
              m.sizeZ = 1;
            }
          }
          break;
        case TOTAL_PIXEL_MATRIX_ROWS:
          int my = tag.getNumberValue().intValue();
          if (m.sizeY == originalY) {
            m.sizeY = my;
          }
          break;
        case TOTAL_PIXEL_MATRIX_FOCAL_PLANES:
          m.sizeZ = tag.getNumberValue().intValue();
          break;
        case WINDOW_CENTER:
          if (tag.getStringValue().isEmpty() || tag.getNumberValue() == null) {
            centerPixelValue = -1;
          }
          else {
            centerPixelValue = tag.getNumberValue().intValue();
          }
          break;
        case BITS_ALLOCATED:
          if (bitsPerPixel == 0) {
            bitsPerPixel = tag.getNumberValue().intValue();
          }
          break;
        case PIXEL_REPRESENTATION:
        case PIXEL_SIGN:
          signed = tag.getNumberValue().intValue() == 1;
          break;
        case WINDOW_WIDTH:
          if (tag.getStringValue().isEmpty() || tag.getNumberValue() == null) {
            maxPixelRange = -1;
          }
          else {
            maxPixelRange = tag.getNumberValue().intValue();
          }
          break;
        case PIXEL_DATA:
        case ITEM:
        case INVALID_PIXEL_DATA:
          if (tag.getValueStartPointer() <= tag.getEndPointer()) {
            baseOffset = tag.getValueStartPointer();
            decodingTags = tag.getEndPointer() < in.length() && !isRLE && !isJPEG && !isJP2K;
          }
          break;
        case VARIABLE_PIXEL_DATA:
          if (tag.getValueStartPointer() <= tag.getEndPointer()) {
            baseOffset = location + 4;
            decodingTags = false;
          }
          break;
        case INVALID:
          in.seek(tag.getValueStartPointer() - 4);
          break;
        case DIRECTORY_RECORD_TYPE:
          currentType = tag.getStringValue();
          break;
        case DIRECTORY_RECORD_SEQUENCE:
          for (DicomTag child : tag.children) {
            if (child.attribute == REFERENCED_FILE_ID) {
              handleReferencedFile(child, currentType);
              currentType = "";
            }
            else if (child.attribute == DIRECTORY_RECORD_TYPE) {
              currentType = child.getStringValue();
            }
            else if (child.attribute == SERIES_NUMBER) {
              originalSeries = parseIntValue(child.getNumberValue(), 0);
            }
          }
          break;
        case REFERENCED_FILE_ID:
          handleReferencedFile(tag, currentType);
          currentType = "";
          break;
        case DIMENSION_ORGANIZATION_TYPE:
          tiledFull = tag.getStringValue().equals("TILED_FULL");
          break;
        case PER_FRAME_FUNCTIONAL_GROUPS_SEQUENCE:
          int channel = 0;
          for (DicomTag child : tag.children) {
            if (child.attribute == OPTICAL_PATH_ID_SEQUENCE) {
              DicomTag opticalPath = child.lookupChild(OPTICAL_PATH_ID);
              if (opticalPath != null && opticalPath.getStringValue() != null) {
                String v = opticalPath.getStringValue().replace("#", "");
                channel = Integer.parseInt(v);
              }
            }
            else if (child.attribute == PLANE_POSITION_SLIDE_SEQUENCE) {
              if (tilePositions == null) {
                tilePositions = new HashMap<Integer, List<DicomTile>>();
                tilePositions.put(0, new ArrayList<DicomTile>());
              }
              int col = -1;
              int row = -1;
              Double zOffset = null;
              for (DicomTag position : child.children) {
                // positions are indexed from 1, not 0
                // values are pixel coordinates, not tile indexes
                if (position.attribute == ROW_POSITION_IN_MATRIX) {
                  row = position.getNumberValue().intValue() - 1;
                }
                else if (position.attribute == COLUMN_POSITION_IN_MATRIX) {
                  col = position.getNumberValue().intValue() - 1;
                }
                else if (position.attribute == Z_OFFSET_IN_SLIDE) {
                  zOffset = position.getNumberValue().doubleValue();
                }
              }

              if (col >= 0 && row >= 0) {
                DicomTile tile = new DicomTile();
                tile.region = new Region(col, row, originalX, originalY);
                tile.file = new Location(currentId).getAbsolutePath();
                tile.zOffset = zOffset;
                tile.channel = channel;
                tile.isRLE = isRLE;
                tile.isJPEG = isJPEG;
                tile.isJP2K = isJP2K;
                tile.isDeflate = isDeflate;
                tilePositions.get(0).add(tile);
              }
            }
          }
          break;
        case SHARED_FUNCTIONAL_GROUPS_SEQUENCE:
          DicomTag pixelSequence = tag.lookupChild(PIXEL_MEASURES_SEQUENCE);
          if (pixelSequence != null) {
            DicomTag pixelSpacing = pixelSequence.lookupChild(PIXEL_SPACING);
            if (pixelSpacing != null) {
              parsePixelSpacing(pixelSpacing.getStringValue());
            }
          }

          break;
        case SPECIMEN_DESCRIPTION_SEQUENCE:
          DicomTag specimenID = tag.lookupChild(SPECIMEN_ID);
          if (specimenID != null) {
            originalSpecimen = specimenID.getStringValue();
          }
          break;
        case IN_CONCATENATION_NUMBER:
          concatenationNumber = tag.getNumberValue();
          break;
        case CONCATENATION_FRAME_OFFSET_NUMBER:
          if (tag.getNumberValue() != null) {
            frameOffsetNumber = tag.getNumberValue().intValue();
          }
          break;
        case OPTICAL_PATH_SEQUENCE:
          for (DicomTag child : tag.children) {
            if (child.attribute == OPTICAL_PATH_ID) {
              Number v = child.getNumberValue();
              if (v != null) {
                opticalPathIDs.add(v.intValue());
              }
              opticalChannels++;
            }
            else if (child.attribute == OPTICAL_PATH_DESCRIPTION) {
              channelNames.add(child.getStringValue());
            }
          }
          break;
        case EXTENDED_DEPTH_OF_FIELD:
          edf = tag.getStringValue().equalsIgnoreCase("yes");
          break;
        default:
          in.seek(tag.getEndPointer());
      }
      if (in.getFilePointer() >= (in.length() - 4)) {
        decodingTags = false;
      }
    }
    if (imagesPerFile == 0) imagesPerFile = 1;

    if (new Location(currentId).getName().equals("DICOMDIR")) {
      String parent = new Location(currentId).getAbsoluteFile().getParent();
      Integer[] fileKeys = fileList.keySet().toArray(new Integer[0]);
      Arrays.sort(fileKeys);
      for (int q=0; q<fileList.size(); q++) {
        for (int i=0; i<fileList.get(fileKeys[q]).size(); i++) {
          String file = fileList.get(fileKeys[q]).get(i);
          file = file.replace('\\', File.separatorChar);
          file = file.replaceAll("/", File.separator);
          fileList.get(fileKeys[q]).set(i, parent + File.separator + file);
        }
      }
      for (int i=0; i<companionFiles.size(); i++) {
        String file = companionFiles.get(i);
        file = file.replace('\\', File.separatorChar);
        file = file.replaceAll("/", File.separator);
        companionFiles.set(i, file);
      }
      tilePositions = new HashMap<Integer, List<DicomTile>>();
      zOffsets = new HashMap<Integer, List<Double>>();
      core.clear();
    }
    else {
      if (m.sizeZ == 0) {
        m.sizeZ = 1;
      }
      if (m.imageCount == 0) {
        m.imageCount = 1;
      }
      if (opticalChannels == 0 || (concatenationNumber == null && ((imagesPerFile / m.sizeZ) % opticalChannels != 0))) {
        opticalChannels = 1;
      }
      m.sizeC *= opticalChannels;
      m.imageCount *= opticalChannels;

      // fill in the implicit tile boundaries so that there doesn't need
      // to be any more distinct logic for TILED_FULL vs TILED_SPARSE
      if (tiledFull || tilePositions == null) {
        tilePositions = new HashMap<Integer, List<DicomTile>>();
        tilePositions.put(0, new ArrayList<DicomTile>());

        int cols = (int) Math.ceil((double) getSizeX() / originalX);
        int rows = (int) Math.ceil((double) getSizeY() / originalY);
        int tilesPerPlane = rows * cols;
        int c = frameOffsetNumber / (tilesPerPlane * getSizeZ());
        int newOffset = frameOffsetNumber - (c * tilesPerPlane * getSizeZ());
        int z = newOffset / tilesPerPlane;
        int x = originalX * ((newOffset % tilesPerPlane) % cols);
        int y = originalY * ((newOffset % tilesPerPlane) / cols);

        for (int p=0; p<imagesPerFile; p++) {
          DicomTile tile = new DicomTile();
          tile.fileIndex = tilePositions.get(0).size();
          if (m.sizeZ == 1 && fileZOffset != null) {
            tile.zOffset = fileZOffset;
          }
          else {
            tile.zOffset = (double) z;
          }
          tile.channel = c;
          if (c < opticalPathIDs.size()) {
            tile.channel = opticalPathIDs.get(c);
          }
          tile.file = new Location(currentId).getAbsolutePath();
          tile.region = new Region(x, y, originalX, originalY);
          tile.isRLE = isRLE;
          tile.isJPEG = isJPEG;
          tile.isJP2K = isJP2K;
          tile.isDeflate = isDeflate;
          tilePositions.get(0).add(tile);

          if (x + originalX < getSizeX()) {
            x += originalX;
          }
          else if (y + originalY < getSizeY()) {
            x = 0;
            y += originalY;
          }
          else {
            x = 0;
            y = 0;
            z++;
            if (z == m.sizeZ) {
              z = 0;
              c++;
            }
          }
        }
      }

      m.bitsPerPixel = bitsPerPixel;
      while (bitsPerPixel % 8 != 0) bitsPerPixel++;
      if (bitsPerPixel == 24 || bitsPerPixel == 48) {
        bitsPerPixel /= 3;
        m.bitsPerPixel /= 3;
      }

      m.pixelType =
        FormatTools.pixelTypeFromBytes(bitsPerPixel / 8, signed, false);

      LOGGER.info("Calculating image offsets");

      calculatePixelsOffsets(baseOffset);
    }
    makeFileList();

    LOGGER.info("Populating metadata");

    int seriesCount = fileList.size();

    Integer[] keys = fileList.keySet().toArray(new Integer[0]);
    Arrays.sort(keys);

    // at this point, we have a list of all files to be grouped together
    // and have parsed tags from the current file

    ArrayList<DicomFileInfo> metadataInfo = new ArrayList<DicomFileInfo>();

    if (seriesCount > 1) {
      for (int i=0; i<seriesCount; i++) {
        List<String> currentFileList = fileList.get(keys[i]);
        DicomFileInfo fileInfo = createFileInfo(currentFileList.get(0));
        zOffsets.put(i, fileInfo.zOffsets);
        fileInfo.coreMetadata.sizeZ *= currentFileList.size();
        fileInfo.coreMetadata.imageCount = fileInfo.coreMetadata.sizeZ;
        core.add(fileInfo.coreMetadata);

        List<DicomTile> positions = new ArrayList<DicomTile>();
        List<Double> x = new ArrayList<Double>();
        List<Double> y = new ArrayList<Double>();
        List<Double> z = new ArrayList<Double>();
        for (String f : currentFileList) {
          DicomFileInfo inf = f.equals(currentFileList.get(0)) ? fileInfo : createFileInfo(f);
          positions.addAll(inf.tiles);
          x.addAll(inf.positionX);
          y.addAll(inf.positionY);
          z.addAll(inf.positionZ);
        }
        fileInfo.positionX = x;
        fileInfo.positionY = y;
        fileInfo.positionZ = z;
        metadataInfo.add(fileInfo);
        tilePositions.put(i, positions);
      }
    }
    else {
      List<String> allFiles = fileList.get(keys[0]);
      List<DicomFileInfo> infos = new ArrayList<DicomFileInfo>();

      // parse tags for each file
      for (String file : allFiles) {
        DicomFileInfo info = createFileInfo(file);
        infos.add(info);
      }

      if (infos.size() > 1) {
        infos.sort(null);

        metadataInfo.add(infos.get(0));

        core.clear();
        tilePositions.clear();
        updateCoreMetadata(infos.get(0).coreMetadata);
        core.add(infos.get(0).coreMetadata);

        tilePositions.put(0, infos.get(0).tiles);

        zOffsets.put(0, infos.get(0).zOffsets);

        channelNames.clear();
        channelNames.addAll(infos.get(0).channelNames);

        // determine what each file is:
        //  - a separate image (Bio-Formats series), e.g. largest pyramid level, label, overview, etc.
        //  - a downsampled resolution
        //  - another Z section or channel in an existing Bio-Formats series
        for (int i=1; i<infos.size(); i++) {
          DicomFileInfo info = infos.get(i);
          DicomFileInfo prevInfo = infos.get(i - 1);
          updateCoreMetadata(info.coreMetadata);

          // image type is used to distinguish between downsampled resolutions and smaller separate images
          if ((info.imageType.indexOf("VOLUME") < 0 || info.edf != prevInfo.edf) &&
            (!info.imageType.equals(prevInfo.imageType) || info.coreMetadata.sizeX != prevInfo.coreMetadata.sizeX ||
            info.coreMetadata.sizeY != prevInfo.coreMetadata.sizeY))
          {
            core.add(info.coreMetadata);
            metadataInfo.add(info);
          }
          else if (info.coreMetadata.sizeX != prevInfo.coreMetadata.sizeX &&
            info.coreMetadata.sizeY != prevInfo.coreMetadata.sizeY)
          {
            core.add(core.size() - 1, info.coreMetadata);
            metadataInfo.add(info);
          }
          else if (info.coreMetadata.sizeX != prevInfo.coreMetadata.sizeX ||
            info.coreMetadata.sizeY != prevInfo.coreMetadata.sizeY)
          {
            core.add(info.coreMetadata);
            metadataInfo.add(info);
          }
          else if (info.channelNames.size() == 1 && !channelNames.contains(info.channelNames.get(0))) {
            channelNames.add(info.channelNames.get(0));
          }
          else if (info.concatenationIndex == 0) {
            core.get(core.size() - 1, core.sizes()[core.size() - 1] - 1).sizeZ++;
            core.get(core.size() - 1, core.sizes()[core.size() - 1] - 1).imageCount += info.coreMetadata.imageCount;
          }

          int lastCoreIndex = core.flattenedIndex(core.size() - 1, core.sizes()[core.size() - 1] - 1);
          if (!tilePositions.containsKey(lastCoreIndex)) {
            tilePositions.put(lastCoreIndex, info.tiles);
          }
          else {
            tilePositions.get(lastCoreIndex).addAll(info.tiles);
          }

          if (zOffsets.containsKey(lastCoreIndex)) {
            for (Double z : info.zOffsets) {
              if (!zOffsets.get(lastCoreIndex).contains(z)) {
                zOffsets.get(lastCoreIndex).add(z);
              }
            }
          }
          else {
            zOffsets.put(lastCoreIndex, info.zOffsets);
          }
        }

        if (core.get(0, 0).sizeC <= 1) {
          for (int i=0; i<core.size(); i++) {
            for (int r=0; r<core.size(i); r++) {
              core.get(i, r).sizeC = channelNames.size();
              if (core.get(i, r).imageCount == core.get(i, r).sizeC) {
                core.get(i, r).sizeZ = 1;
              }
              updateCoreMetadata(core.get(i, r));
            }
          }
        }
      }
      else {
        tilePositions.put(0, infos.get(0).tiles);
        updateCoreMetadata(core.get(0, 0));
        metadataInfo.add(infos.get(0));
        zOffsets.put(0, infos.get(0).zOffsets);
      }
    }

    // The metadata store we're working with.
    MetadataStore store = makeFilterMetadata();
    MetadataTools.populatePixels(store, this, true);

    for (int i=0; i<getSeriesCount(); i++) {
      setSeries(i);
      DicomFileInfo info = metadataInfo.get(seriesToCoreIndex(i));

      if (info.timestamp != null) {
        store.setImageAcquisitionDate(info.timestamp, i);
      }

      if (info.imageType != null) {
        String[] typeTokens = info.imageType.split("\\\\");
        int tokenIndex = typeTokens.length > 2 ? 2 : typeTokens.length - 1;
        if (tokenIndex >= 0) {
          store.setImageName(typeTokens[tokenIndex], i);
        }
      }

      if (level != MetadataLevel.MINIMUM) {
        store.setImageDescription(info.imageType, i);

        if (info.pixelSizeX != null) {
          store.setPixelsPhysicalSizeX(info.pixelSizeX, i);
        }
        if (info.pixelSizeY != null) {
          store.setPixelsPhysicalSizeY(info.pixelSizeY, i);
        }
        if (info.pixelSizeZ != null) {
          store.setPixelsPhysicalSizeZ(info.pixelSizeZ, i);
        }

        for (int c=0; c<getEffectiveSizeC(); c++) {
          if (c < channelNames.size()) {
            store.setChannelName(channelNames.get(c), i, c);
          }
        }

        for (int p=0; p<getImageCount(); p++) {
          if (p < info.positionX.size()) {
            if (info.positionX.get(p) != null) {
              Length x = new Length(info.positionX.get(p), UNITS.MILLIMETER);
              if (x != null) {
                store.setPlanePositionX(x, i, p);
              }
            }
          }
          if (p < info.positionY.size()) {
            if (info.positionY.get(p) != null) {
              Length y = new Length(info.positionY.get(p), UNITS.MILLIMETER);
              if (y != null) {
                store.setPlanePositionY(y, i, p);
              }
            }
          }
          if (p < info.positionZ.size()) {
            if (info.positionZ.get(p) != null) {
              Length z = new Length(info.positionZ.get(p), UNITS.MILLIMETER);
              if (z != null) {
                store.setPlanePositionZ(z, i, p);
              }
            }
          }
        }
      }
    }
    setSeries(0);
  }

  // -- Helper methods --

  // TODO: target for refactoring, this can possibly be combined with the
  // tag parsing loop that calls this
  private void addInfo(DicomTag info) throws IOException {
    CoreMetadata m = core.get(0, 0);
    m.littleEndian = in.isLittleEndian();

    if (info.attribute != ITEM) {
      if (info.attribute != null) {
        String infoString = info.getStringValue();
        Number infoNumber = info.getNumberValue();

        switch (info.attribute) {
          case SAMPLES_PER_PIXEL:
            m.sizeC = infoNumber.intValue();
            if (getSizeC() > 1) m.rgb = true;
            break;
          case PHOTOMETRIC_INTERPRETATION:
            if (infoString.equals("PALETTE COLOR")) {
              m.indexed = true;
              m.sizeC = 1;
              m.rgb = false;
              lut = new byte[3][];
              shortLut = new short[3][];
            }
            else if (infoString.startsWith("MONOCHROME")) {
              inverted = infoString.endsWith("1");
            }
            break;
          case ACQUISITION_TIMESTAMP:
            if (infoString.length() >= 8) {
              String timestamp = infoString.substring(0, 8);
              try {
                if (Integer.parseInt(timestamp) > 0) {
                  originalDate = timestamp;
                }
              }
              catch (NumberFormatException e) {
                LOGGER.trace("", e);
              }
              originalTime = infoString.substring(8);
            }
            break;
          case ACQUISITION_DATE:
            if (infoNumber != null && infoNumber.intValue() > 0) {
              originalDate = infoString;
            }
            break;
          case ACQUISITION_TIME:
            originalTime = infoString;
            break;
          case SOP_INSTANCE_UID:
            instanceUID = infoString;
            break;
          case INSTANCE_NUMBER:
            if (infoString != null && !infoString.isEmpty()) {
              originalInstance = infoString;
            }
            break;
          case SERIES_NUMBER:
            originalSeries = parseIntValue(infoNumber, 0);
            break;
          case RED_LUT_DATA:
          case GREEN_LUT_DATA:
          case BLUE_LUT_DATA:
          case SEGMENTED_RED_LUT_DATA:
          case SEGMENTED_GREEN_LUT_DATA:
          case SEGMENTED_BLUE_LUT_DATA:
            if (info.value != null && shortLut != null) {
              String color = info.key.substring(0, info.key.indexOf(' ')).trim();
              int ndx = color.equals("Red") ? 0 : color.equals("Green") ? 1 : 2;
              shortLut[ndx] = (short[]) info.value;
              lut[ndx] = new byte[shortLut[ndx].length];
              for (int i=0; i<lut[ndx].length; i++) {
                lut[ndx][i] = (byte) (shortLut[ndx][i] & 0xff);
              }
            }
            break;
          case CONTENT_TIME:
            time = infoString;
            break;
          case CONTENT_DATE:
            date = infoString;
            break;
          case IMAGE_TYPE:
            if (imageType == null) {
              imageType = infoString;
            }
            break;
          case PIXEL_SPACING:
            parsePixelSpacing(infoString);
            break;
          case SLICE_SPACING:
            if (infoNumber != null) {
              pixelSizeZ = infoNumber.doubleValue();
            }
            break;
          case IMAGE_POSITION_PATIENT:
            String[] positions = infoString.replace('\\', '_').split("_");
            if (positions.length > 0) {
              try {
                positionX.add(Double.valueOf(positions[0]));
              }
              catch (NumberFormatException e) {
                positionX.add(null);
              }
            }
            else {
              positionX.add(null);
              positionY.add(null);
              positionZ.add(null);
            }
            if (positions.length > 1) {
              try {
                positionY.add(Double.valueOf(positions[1]));
              }
              catch (NumberFormatException e) {
                positionY.add(null);
              }
            }
            else {
              positionY.add(null);
              positionZ.add(null);
            }
            if (positions.length > 2) {
              try {
                positionZ.add(Double.valueOf(positions[2]));
              }
              catch (NumberFormatException e) {
                positionZ.add(null);
              }
            }
            else {
              positionZ.add(null);
            }
            break;
        }
      }

      int tag = info.tag;
      if (((tag & 0xffff0000) >> 16) != 0x7fe0) {
        String key = DicomAttribute.formatTag(tag);
        if (info.key != null) {
          key += " " + info.key;
        }
        addOriginalMetadata(key, info);
      }
    }
  }

  /**
   * Store the given tag's value (if present) in the original metadata
   * hashtable using the provided key. Any children of the tag will
   * be added to the table as well.
   *
   * Note that the "Per-Frame Functional Groups Sequence" and
   * "Referenced Image Navigation Sequence" and any children
   * will be omitted, as will any values that are byte or short arrays
   * (e.g. lookup tables). This is necessary to prevent memory exhaustion.
   * Applications that need to traverse the complete hierarchy of
   * DICOM tags should use getTags() to access tags directly and not
   * rely upon the original metadata table.
   */
  private void addOriginalMetadata(String key, DicomTag info) {
    if (info.value != null && !(info.value instanceof byte[]) &&
      !(info.value instanceof short[]))
    {
      if (info.value instanceof String) {
        addSeriesMetaList(key, ((String) info.value).trim());
      }
      else {
        addSeriesMetaList(key, info.value);
      }
    }
    if (info.attribute != PER_FRAME_FUNCTIONAL_GROUPS_SEQUENCE &&
      info.attribute != REFERENCED_IMAGE_NAVIGATION_SEQUENCE)
    {
      for (DicomTag child : info.children) {
        String childKey = DicomAttribute.formatTag(child.tag);
        if (child.key != null) {
          childKey += " " + child.key;
        }
        addOriginalMetadata(childKey, child);
      }
    }
  }

  /**
   * Build a list of files that belong with the current file.
   */
  private void makeFileList() throws FormatException, IOException {
    LOGGER.info("Building file list");

    if (fileList == null && originalInstance != null && originalDate != null &&
      originalTime != null && instanceUID != null && isGroupFiles())
    {
      currentId = new Location(currentId).getAbsolutePath();
      fileList = new HashMap<Integer, List<String>>();
      final Integer s = originalSeries;
      fileList.put(s, new ArrayList<String>());

      int instanceNumber = Integer.parseInt(originalInstance) - 1;
      if (instanceNumber == 0) fileList.get(s).add(currentId);
      else {
        while (instanceNumber > fileList.get(s).size()) {
          fileList.get(s).add(null);
        }
        fileList.get(s).add(currentId);
      }

      Location currentFile = new Location(currentId).getAbsoluteFile();
      Location directory = currentFile.getParentFile();

      scanDirectory(directory, true);

      for (final List<String> files : fileList.values()) {
        final Iterator<String> fileIterator = files.iterator();
        while (fileIterator.hasNext()) {
          if (fileIterator.next() == null) {
            fileIterator.remove();
          }
        }
      }
    }
    else if (fileList == null || !isGroupFiles()) {
      fileList = new HashMap<Integer, List<String>>();
      fileList.put(0, new ArrayList<String>());
      fileList.get(0).add(new Location(currentId).getAbsolutePath());
    }
  }

  // -- Utility methods --

  /**
   * Scan the given directory for files that belong to this dataset.
   */
  private void scanDirectory(Location dir, boolean checkSeries)
    throws FormatException, IOException
  {
    String[] files = dir.list(true);
    if (files == null) return;
    Arrays.sort(files);
    for (String f : files) {
      String file = new Location(dir, f).getAbsolutePath();
      LOGGER.debug("Checking file {}", file);
      if (!f.equals(currentId) && !file.equals(currentId) && isThisType(file)) {
        addFileToList(file, checkSeries);
      }
    }
  }

  /**
   * Determine if the given file belongs in the same dataset as this file.
   */
  private void addFileToList(String file, boolean checkSeries)
    throws FormatException, IOException
  {
    int currentX = 0, currentY = 0;
    int fileSeries = -1;
    String thisSpecimen = null;

    String date = null, time = null, instance = null;
    String thisInstanceUID = null;
    try (RandomAccessInputStream stream = new RandomAccessInputStream(file)) {
      if (!isThisType(stream)) {
        return;
      }
      stream.order(true);
      stream.seek(HEADER_LENGTH);
      if (!stream.readString(4).equals("DICM")) {
        stream.seek(0);
      }

      // TODO: probably best to remove this tag parsing logic and use a DicomFileInfo
      boolean bigEndian = false;
      boolean odd = false;
      long currentLocation = stream.getFilePointer();
      while (date == null || time == null || instance == null ||
        (checkSeries && fileSeries < 0) || currentX == 0 || currentY == 0 ||
        (originalSpecimen != null && thisSpecimen == null))
      {
        long fp = stream.getFilePointer();
        if (fp + 4 >= stream.length() || fp < 0) break;
        DicomTag tag = new DicomTag(stream, bigEndian, 0, odd);

        odd = (currentLocation & 1) != 0;

        if (tag.attribute == null || (tag.value == null && tag.children.size() == 0)) {
          stream.seek(tag.getEndPointer());
          continue;
        }

        switch (tag.attribute) {
          case SPECIMEN_DESCRIPTION_SEQUENCE:
            DicomTag specimenID = tag.lookupChild(SPECIMEN_ID);
            if (specimenID != null) {
              thisSpecimen = specimenID.getStringValue();
            }
            break;
          case SOP_INSTANCE_UID:
            thisInstanceUID = tag.getStringValue();
            break;
          case INSTANCE_NUMBER:
            instance = tag.getStringValue();
            if (instance.length() == 0) instance = null;
            break;
          case ACQUISITION_TIMESTAMP:
            if (tag.getStringValue().length() >= 8) {
              date = tag.getStringValue().substring(0, 8);
              time = tag.getStringValue().substring(8);
            }
            break;
          case ACQUISITION_TIME:
            time = tag.getStringValue();
            break;
          case ACQUISITION_DATE:
            date = tag.getStringValue();
            break;
          case SERIES_NUMBER:
            fileSeries = parseIntValue(tag.getNumberValue(), 0);
            break;
          case ROWS:
            currentY = (int) Math.max(currentY, tag.getNumberValue().intValue());
            break;
          case COLUMNS:
            currentX = (int) Math.max(currentX, tag.getNumberValue().intValue());
            break;
          case PIXEL_DATA:
          case INVALID_PIXEL_DATA:
          case VARIABLE_PIXEL_DATA:
            stream.seek(stream.length() - 1);
            break;
          default:
            stream.seek(tag.getEndPointer());
        }
      }
    }

    LOGGER.debug("file = {}", file);
    LOGGER.debug("  date = {}, originalDate = {}", date, originalDate);
    LOGGER.debug("  time = {}, originalTime = {}", time, originalTime);
    LOGGER.debug("  instance = {}, originalInstance = {}", instance, originalInstance);
    LOGGER.debug("  checkSeries = {}", checkSeries);
    LOGGER.debug("  fileSeries = {}, originalSeries = {}", fileSeries, originalSeries);
    LOGGER.debug("  currentX = {}, originalX = {}", currentX, originalX);
    LOGGER.debug("  currentY = {}, originalY = {}", currentY, originalY);
    LOGGER.debug("  thisSpecimen = {}, originalSpecimen = {}", thisSpecimen, originalSpecimen);

    boolean noSpecimens = originalSpecimen == null && thisSpecimen == null;
    boolean oneNullSpecimen = originalSpecimen == null || thisSpecimen == null;

    // can't group a different series, or same instance and series as original file
    // unless the file we're checking is a DICOMDIR
    boolean dicomdir = new Location(file).getName().equals("DICOMDIR");
    if (date == null || time == null || instance == null ||
      (checkSeries && fileSeries != originalSeries) ||
      (!noSpecimens && oneNullSpecimen) || (!noSpecimens && !originalSpecimen.equals(thisSpecimen)))
    {
      return;
    }
    if (dicomdir) {
      companionFiles.add(new Location(file).getAbsolutePath());
      return;
    }

    if (tilePositions == null) {
      if (instanceUID != null && thisInstanceUID != null) {
        String[] uid = instanceUID.split("\\.");
        String[] thisUID = thisInstanceUID.split("\\.");
        for (int i=0; i<Math.min(uid.length, thisUID.length)-2; i++) {
          if (!uid[i].equals(thisUID[i])) {
            return;
          }
        }
      }
      else if (instanceUID != null || thisInstanceUID != null) {
        return;
      }
      if (currentX != originalX || currentY != originalY) {
        fileSeries++;
      }
    }

    double stamp = getTimestampMicroseconds(time);
    double timestamp = getTimestampMicroseconds(originalTime);

    LOGGER.trace("  stamp = {}", stamp);
    LOGGER.trace("  timestamp = {}", timestamp);

    if (date.equals(originalDate) && (Math.abs(stamp - timestamp) < 150000000)) {
      int position = Integer.parseInt(instance) - 1;
      if (position < 0) position = 0;
      if (fileList.get(fileSeries) == null) {
        fileList.put(fileSeries, new ArrayList<String>());
      }
      if (position < fileList.get(fileSeries).size()) {
        while (position < fileList.get(fileSeries).size() &&
          fileList.get(fileSeries).get(position) != null)
        {
          position++;
        }
        if (position < fileList.get(fileSeries).size()) {
          fileList.get(fileSeries).set(position, file);
        }
        else if (!fileList.get(fileSeries).contains(file)) {
          fileList.get(fileSeries).add(file);
        }
      }
      else if (!fileList.get(fileSeries).contains(file)) {
        while (position > fileList.get(fileSeries).size()) {
          fileList.get(fileSeries).add(null);
        }
        fileList.get(fileSeries).add(file);
      }
    }
  }

  private int parseIntValue(Number v, int defaultValue) {
    return v == null ? defaultValue : v.intValue();
  }

  /**
   * Convert the timestamp from a TM value to microseconds.
   * The timestamp format defined in the standard is HHMMSS.FFFFFF
   * but HH:MM:SS.FFFFFF is supported as well since some files
   * incorrectly use that format.
   */
  private long getTimestampMicroseconds(String v) {
    if (v == null) {
      return 0;
    }
    v = v.trim();
    v = v.replaceAll(":", "");
    if (v.indexOf("+") >= 0) {
      v = v.substring(0, v.indexOf("+"));
    }
    if (v.indexOf("-") >= 0) {
      v = v.substring(0, v.indexOf("-"));
    }
    if (v.isEmpty()) {
      return 0;
    }
    int hours = Integer.parseInt(v.substring(0, 2));
    long total = hours * 60 * 60;
    if (v.length() > 2) {
      int minutes = Integer.parseInt(v.substring(2, 4));
      total += minutes * 60;
    }
    if (v.length() > 4) {
      int seconds = Integer.parseInt(v.substring(4, 6));
      total += seconds;
    }
    total *= 1000000;
    if (v.length() > 6) {
      total += Integer.parseInt(v.substring(v.indexOf(".") + 1));
    }
    return total;
  }

  /**
   * DICOM datasets produced by:
   * http://www.ct-imaging.de/index.php/en/ct-systeme-e/mikro-ct-e.html
   * contain a bunch of extra metadata and log files.
   *
   * We do not parse these extra files, but do locate and attach them to the
   * DICOM file(s).
   */
  private void attachCompanionFiles() throws IOException {
    Location parent = new Location(currentId).getAbsoluteFile().getParentFile();
    Location grandparent = parent.getParentFile();

    if (new Location(grandparent, parent.getName() + ".mif").exists()) {
      String[] list = grandparent.list(true);
      for (String f : list) {
        Location file = new Location(grandparent, f);
        if (!file.isDirectory()) {
          companionFiles.add(file.getAbsolutePath());
        }
      }
    }
  }

  /**
   * Decompress pixel data associated with the given DicomTile.
   */
  private void getTile(DicomTile tile, byte[] buf, int x, int y, int w, int h)
    throws FormatException, IOException
  {
    int ec = getRGBChannelCount();
    int bpp = FormatTools.getBytesPerPixel(getPixelType());
    int bytes = tile.region.width * tile.region.height * bpp * ec;
    try (RandomAccessInputStream stream = new RandomAccessInputStream(tile.file)) {
      if (tile.fileOffset >= stream.length()) {
        LOGGER.error("attempted to read beyond end of file ({}, {})", tile.fileOffset, tile.file);
        return;
      }
      stream.seek(tile.fileOffset);
      LOGGER.debug("reading from offset = {}, file = {}", tile.fileOffset, tile.file);

      if (tile.isRLE) {
        // plane is compressed using run-length encoding
        CodecOptions options = new CodecOptions();
        options.maxBytes = tile.region.width * tile.region.height;
        for (int c=0; c<ec; c++) {
          PackbitsCodec codec = new PackbitsCodec();
          byte[] t = null;

          if (bpp > 1) {
            int plane = bytes / (bpp * ec);
            byte[][] tmp = new byte[bpp][];
            long start = stream.getFilePointer();
            for (int i=0; i<bpp; i++) {
              // one or more extra 0 bytes can be inserted between
              // the planes, but there isn't a good way to know in advance
              // only way to know is to see if decompressing produces the
              // correct number of bytes
              tmp[i] = codec.decompress(stream, options);
              if (i > 0 && tmp[i].length > options.maxBytes) {
                stream.seek(start);
                tmp[i] = codec.decompress(stream, options);
              }
              if (!tile.last || i < bpp - 1) {
                start = stream.getFilePointer();
                while (stream.read() == 0);
                long end = stream.getFilePointer();
                stream.seek(end - 1);
              }
            }
            t = new byte[bytes / ec];
            for (int i=0; i<plane; i++) {
              for (int j=0; j<bpp; j++) {
                int byteIndex = isLittleEndian() ? bpp - j - 1 : j;
                if (i < tmp[byteIndex].length) {
                  t[i * bpp + j] = tmp[byteIndex][i];
                }
              }
            }
          }
          else {
            t = codec.decompress(stream, options);
            if (t.length < (bytes / ec)) {
              byte[] tmp = t;
              t = new byte[bytes / ec];
              System.arraycopy(tmp, 0, t, 0, tmp.length);
            }
            if (!tile.last || c < ec - 1) {
              while (stream.read() == 0);
              stream.seek(stream.getFilePointer() - 1);
            }
          }

          int rowLen = w * bpp;
          int srcRowLen = tile.region.width * bpp;

          for (int row=0; row<h; row++) {
            int src = (row + y) * srcRowLen + x * bpp;
            int dest = (h * c + row) * rowLen;
            int len = (int) Math.min(rowLen, t.length - src - 1);
            if (len < 0) break;
            System.arraycopy(t, src, buf, dest, len);
          }
        }
      }
      else if (tile.isJPEG || tile.isJP2K) {
        // plane is compressed using JPEG or JPEG-2000
        byte[] b = new byte[(int) (tile.endOffset - stream.getFilePointer())];
        stream.read(b);
        if (b.length < 8) {
          return;
        }

        if (b[2] != (byte) 0xff) {
          byte[] tmp = new byte[b.length + 1];
          tmp[0] = b[0];
          tmp[1] = b[1];
          tmp[2] = (byte) 0xff;
          System.arraycopy(b, 2, tmp, 3, b.length - 2);
          b = tmp;
        }

        int pt = b.length - 2;
        while (pt >= 0 && (b[pt] != (byte) 0xff || b[pt + 1] != (byte) 0xd9)) {
          pt--;
        }
        if (pt < 0) {
          byte[] tmp = b;
          b = new byte[tmp.length + 2];
          System.arraycopy(tmp, 0, b, 0, tmp.length);
          b[b.length - 2] = (byte) 0xff;
          b[b.length - 1] = (byte) 0xd9;
        }
        else if (pt < b.length - 2) {
          byte[] tmp = b;
          b = new byte[pt + 2];
          System.arraycopy(tmp, 0, b, 0, b.length);
        }

        Codec codec = null;
        CodecOptions options = new CodecOptions();
        options.littleEndian = isLittleEndian();
        options.interleaved = isInterleaved();
        if (tile.isJPEG) codec = new JPEGCodec();
        else codec = new JPEG2000Codec();
        b = codec.decompress(b, options);

        int rowLen = w * bpp;
        int srcRowLen = tile.region.width * bpp;

        if (isInterleaved()) {
          rowLen *= ec;
          srcRowLen *= ec;
          for (int row=0; row<h; row++) {
            System.arraycopy(b, (row + y) * srcRowLen + x * bpp * ec,
              buf, row * rowLen, rowLen);
          }
        }
        else {
          int srcPlane = originalY * srcRowLen;
          for (int c=0; c<ec; c++) {
            for (int row=0; row<h; row++) {
              System.arraycopy(b, c * srcPlane + (row + y) * srcRowLen + x * bpp,
                buf, h * rowLen * c + row * rowLen, rowLen);
            }
          }
        }
      }
      else if (tile.isDeflate) {
        // TODO
        throw new UnsupportedCompressionException(
          "Deflate data is not supported.");
      }
      else {
        // plane is not compressed

        int width = tile.region.width;
        int height = tile.region.height;
        readPlane(stream, x, y, w, h, 0, width, height, buf);
      }
    }
  }

  private void parsePixelSpacing(String value) {
    pixelSizeY = value.substring(0, value.indexOf("\\"));
    pixelSizeX = value.substring(value.lastIndexOf("\\") + 1);
  }

  private void handleReferencedFile(DicomTag tag, String currentType) {
    if ("IMAGE".equals(currentType)) {
      if (fileList == null) {
        fileList = new HashMap<Integer, List<String>>();
      }
      int seriesIndex = originalSeries;
      if (fileList.get(seriesIndex) == null) {
        fileList.put(seriesIndex, new ArrayList<String>());
      }
      fileList.get(seriesIndex).add(tag.getStringValue());
    }
    else {
      companionFiles.add(new Location(tag.getStringValue()).getAbsolutePath());
    }
  }

  /**
   * Calculate offsets to all pixel data (tiles or planes) in the file,
   * starting from the given offset.
   */
  private void calculatePixelsOffsets(long baseOffset) throws FormatException, IOException {
    zOffsets = new HashMap<Integer, List<Double>>();

    if (baseOffset == in.length()) {
      return;
    }
<<<<<<< HEAD
    int channelCount = isRGB() ? getSizeC() : 1;
=======
    // for tiled images, the RGB channel count will likely be 0,
    // as the image count has not yet been set correctly
    // for RGB tiles, the channel count needs to be adjusted
    // so that the correct number of pixel bytes are anticipated
    int channelCount = getRGBChannelCount();
>>>>>>> 423487c0
    if (lut != null || channelCount == 0) {
      channelCount = 1;
    }
    if (isRGB()) {
      channelCount = getSizeC() / channelCount;
    }

    int bpp = FormatTools.getBytesPerPixel(getPixelType());
    int plane = originalX * originalY * channelCount * bpp;

    in.seek(baseOffset - 12);
    int len = in.readInt();
    if (len >= 0 && len + in.getFilePointer() < in.length()) {
      in.skipBytes(len);
      int check = in.readShort() & 0xffff;
      if (check == 0xfffe) {
        baseOffset = in.getFilePointer() + 2;
      }
    }

    long offset = baseOffset;
    for (int i=0; i<imagesPerFile; i++) {
      if (isRLE) {
        if (i == 0) in.seek(baseOffset);
        else {
          in.seek(offset);
          CodecOptions options = new CodecOptions();
          options.maxBytes = plane / bpp;
          for (int q=0; q<bpp; q++) {
            new PackbitsCodec().decompress(in, options);
            while (in.read() == 0);
            in.seek(in.getFilePointer() - 1);
          }
        }
        in.skipBytes(i == 0 ? 64 : 53);
        while (in.read() == 0);
        offset = in.getFilePointer() - 1;
      }
      else if (isJPEG || isJP2K) {
        // scan for next JPEG magic byte sequence
        // ideally this would just use the encapsulated stream data to
        // efficiently assemble the list of offsets, but we have some
        // datasets that have incorrect stored block lengths
        if (i == 0) {
          offset = baseOffset;
        }
        else {
          offset += 3;
        }

        in.seek(offset);
        byte secondCheck = isJPEG ? (byte) 0xd8 : (byte) 0x4f;

        byte[] buf = new byte[(int) Math.min(8192, in.length() - in.getFilePointer())];
        int n = in.read(buf);
        boolean found = false;
        boolean endFound = false;
        while (!found && n > 4) {
          for (int q=0; q<n-3; q++) {
            if (buf[q] == (byte) 0xff && buf[q + 1] == secondCheck &&
              buf[q + 2] == (byte) 0xff)
            {
              if (isJPEG || (isJP2K && buf[q + 3] == 0x51)) {
                if (endFound || i == 0) {
                  found = true;
                  offset = in.getFilePointer() + q - n;
                }
                break;
              }
            }
            else if (buf[q] == (byte) 0xff && buf[q + 1] == (byte) 0xd9) {
              endFound = true;
            }
          }
          if (!found) {
            for (int q=0; q<4; q++) {
              buf[q] = buf[buf.length + q - 4];
            }
            n = in.read(buf, 4, buf.length - 4) + 4;
          }
        }
      }
      else offset = baseOffset + plane*i;

      tilePositions.get(getCoreIndex()).get(i).fileOffset = offset;
      tilePositions.get(getCoreIndex()).get(i).last = i == imagesPerFile - 1;
      if (i > 0) {
        tilePositions.get(getCoreIndex()).get(i - 1).endOffset = tilePositions.get(getCoreIndex()).get(i).fileOffset;
      }
      if (i == imagesPerFile - 1) {
        tilePositions.get(getCoreIndex()).get(i).endOffset = in.length();
      }
      if (!zOffsets.containsKey(getCoreIndex())) {
        zOffsets.put(getCoreIndex(), new ArrayList<Double>());
      }
      Double z = tilePositions.get(getCoreIndex()).get(i).zOffset;
      if (!zOffsets.get(getCoreIndex()).contains(z)) {
        zOffsets.get(getCoreIndex()).add(z);
      }
    }
  }

  /**
   * Construct a DicomFileInfo for the given file.
   * If the file is the currently initialized file, don't parse it again.
   */
  private DicomFileInfo createFileInfo(String file) throws FormatException, IOException {
    if (new Location(file).getAbsolutePath().equals(new Location(currentId).getAbsolutePath())) {
      DicomFileInfo info = new DicomFileInfo();
      info.file = new Location(file).getAbsolutePath();
      info.concatenationIndex = getConcatenationIndex();
      info.coreMetadata = core.get(0, 0);
      info.tiles = new ArrayList<DicomTile>();
      for (DicomTile t : getTiles()) {
        info.tiles.add(t);
      }
      info.imageType = getImageType();
      info.zOffsets = getZOffsets();
      info.edf = edf;
      info.pixelSizeX = getPixelSizeX();
      info.pixelSizeY = getPixelSizeY();
      info.pixelSizeZ = getPixelSizeZ();
      info.positionX = getPositionX();
      info.positionY = getPositionY();
      info.positionZ = getPositionZ();
      info.channelNames = getChannelNames();
      info.timestamp = getTimestamp();
      return info;
    }
    return new DicomFileInfo(new Location(file).getAbsolutePath());
  }

  private void updateCoreMetadata(CoreMetadata ms) {
    if (ms.sizeC == 0) ms.sizeC = 1;
    ms.sizeT = 1;
    ms.dimensionOrder = "XYCZT";
    ms.metadataComplete = true;
    ms.falseColor = false;
    if (isRLE) ms.interleaved = false;
    ms.imageCount = ms.sizeZ;
    if (!ms.rgb) {
      ms.imageCount *= ms.sizeC;
    }
  }

  public String getImageType() {
    return imageType;
  }

  public List<DicomTile> getTiles() {
    return tilePositions.get(0);
  }

  public List<Double> getZOffsets() {
    return zOffsets.get(0);
  }

  public int getConcatenationIndex() {
    if (concatenationNumber == null) {
      return 0;
    }
    return concatenationNumber.intValue() - 1;
  }

  public Length getPixelSizeX() {
    if (pixelSizeX == null) {
      return null;
    }
    return FormatTools.getPhysicalSizeX(new Double(pixelSizeX), UNITS.MILLIMETER);
  }

  public Length getPixelSizeY() {
    if (pixelSizeY == null) {
      return null;
    }
    return FormatTools.getPhysicalSizeY(new Double(pixelSizeY), UNITS.MILLIMETER);
  }

  public Length getPixelSizeZ() {
    if (pixelSizeZ == null) {
      return null;
    }
    return FormatTools.getPhysicalSizeZ(new Double(pixelSizeZ), UNITS.MILLIMETER);
  }

  public List<Double> getPositionX() {
    List<Double> rtn = new ArrayList<Double>();
    rtn.addAll(positionX);
    return rtn;
  }

  public List<Double> getPositionY() {
    List<Double> rtn = new ArrayList<Double>();
    rtn.addAll(positionY);
    return rtn;
  }

  public List<Double> getPositionZ() {
    List<Double> rtn = new ArrayList<Double>();
    rtn.addAll(positionZ);
    return rtn;
  }

  public List<String> getChannelNames() {
    List<String> rtn = new ArrayList<String>();
    rtn.addAll(channelNames);
    return rtn;
  }

  public boolean isExtendedDepthOfField() {
    return edf;
  }

  public Timestamp getTimestamp() {
    String stamp = null;

    if (date != null && time != null) {
      stamp = date + " " + time;
      stamp = DateTools.formatDate(stamp, "yyyy.MM.dd HH:mm:ss", ".");
    }
    if (stamp != null && !stamp.isEmpty()) {
      return new Timestamp(stamp);
    }
    return null;
  }

  /**
   * Provide the complete hierarchy of DICOM tags.
   * Applications that need to query or display the complete
   * tag structure should use this method to retrieve tags
   * instead of relying upon original metadata.
   */
  public List<DicomTag> getTags() {
    return tags;
  }

}<|MERGE_RESOLUTION|>--- conflicted
+++ resolved
@@ -1673,15 +1673,11 @@
     if (baseOffset == in.length()) {
       return;
     }
-<<<<<<< HEAD
-    int channelCount = isRGB() ? getSizeC() : 1;
-=======
     // for tiled images, the RGB channel count will likely be 0,
     // as the image count has not yet been set correctly
     // for RGB tiles, the channel count needs to be adjusted
     // so that the correct number of pixel bytes are anticipated
     int channelCount = getRGBChannelCount();
->>>>>>> 423487c0
     if (lut != null || channelCount == 0) {
       channelCount = 1;
     }
