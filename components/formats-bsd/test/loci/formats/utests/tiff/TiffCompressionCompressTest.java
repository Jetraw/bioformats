/*
 * #%L
 * BSD implementations of Bio-Formats readers and writers
 * %%
 * Copyright (C) 2005 - 2017 Open Microscopy Environment:
 *   - Board of Regents of the University of Wisconsin-Madison
 *   - Glencoe Software, Inc.
 *   - University of Dundee
 * %%
 * Redistribution and use in source and binary forms, with or without
 * modification, are permitted provided that the following conditions are met:
 * 
 * 1. Redistributions of source code must retain the above copyright notice,
 *    this list of conditions and the following disclaimer.
 * 2. Redistributions in binary form must reproduce the above copyright notice,
 *    this list of conditions and the following disclaimer in the documentation
 *    and/or other materials provided with the distribution.
 * 
 * THIS SOFTWARE IS PROVIDED BY THE COPYRIGHT HOLDERS AND CONTRIBUTORS "AS IS"
 * AND ANY EXPRESS OR IMPLIED WARRANTIES, INCLUDING, BUT NOT LIMITED TO, THE
 * IMPLIED WARRANTIES OF MERCHANTABILITY AND FITNESS FOR A PARTICULAR PURPOSE
 * ARE DISCLAIMED. IN NO EVENT SHALL THE COPYRIGHT HOLDERS OR CONTRIBUTORS BE
 * LIABLE FOR ANY DIRECT, INDIRECT, INCIDENTAL, SPECIAL, EXEMPLARY, OR
 * CONSEQUENTIAL DAMAGES (INCLUDING, BUT NOT LIMITED TO, PROCUREMENT OF
 * SUBSTITUTE GOODS OR SERVICES; LOSS OF USE, DATA, OR PROFITS; OR BUSINESS
 * INTERRUPTION) HOWEVER CAUSED AND ON ANY THEORY OF LIABILITY, WHETHER IN
 * CONTRACT, STRICT LIABILITY, OR TORT (INCLUDING NEGLIGENCE OR OTHERWISE)
 * ARISING IN ANY WAY OUT OF THE USE OF THIS SOFTWARE, EVEN IF ADVISED OF THE
 * POSSIBILITY OF SUCH DAMAGE.
 * #L%
 */

package loci.formats.utests.tiff;

import static org.testng.AssertJUnit.assertEquals;
import static org.testng.AssertJUnit.assertNotNull;
import static org.testng.AssertJUnit.assertTrue;

import java.io.IOException;

import loci.formats.FormatException;
import loci.formats.codec.CodecOptions;
import loci.formats.codec.JPEG2000CodecOptions;
import loci.formats.tiff.IFD;
import loci.formats.tiff.TiffCompression;

import org.testng.annotations.BeforeMethod;
import org.testng.annotations.Test;

/**
 * Tests the various TIFF compression schemes.
 */
public class TiffCompressionCompressTest {

  private static final int IMAGE_WIDTH = 64;

  private static final int IMAGE_LENGTH = 64;

  private static final int BITS_PER_PIXEL = 16;

  private IFD ifd = new IFD();

  private byte[] data;

  @BeforeMethod
  public void setUp() {
    ifd.put(IFD.IMAGE_WIDTH, IMAGE_WIDTH);
    ifd.put(IFD.IMAGE_LENGTH, IMAGE_LENGTH);
    ifd.put(IFD.BITS_PER_SAMPLE, new int[] { BITS_PER_PIXEL });
    ifd.put(IFD.SAMPLES_PER_PIXEL, 1);
    ifd.put(IFD.LITTLE_ENDIAN, Boolean.TRUE);
    data = new byte[IMAGE_WIDTH * IMAGE_LENGTH * (BITS_PER_PIXEL / 8)];
  }

  @Test
  public void testUNCOMPRESSED() throws FormatException, IOException {
    TiffCompression compression = TiffCompression.UNCOMPRESSED;
    CodecOptions options = compression.getCompressionCodecOptions(ifd);
    byte[] compressed = compression.compress(data, options);
    assertNotNull(compressed);
    assertEquals(compressed.length, data.length);
  }

  @Test(expectedExceptions={ FormatException.class })
  public void testCCITT_1D() throws FormatException, IOException {
    TiffCompression compression = TiffCompression.CCITT_1D;
    CodecOptions options = compression.getCompressionCodecOptions(ifd);
    compression.compress(data, options);
  }

  @Test(expectedExceptions={ FormatException.class })
  public void testGROUP_3_FAX() throws FormatException, IOException {
    TiffCompression compression = TiffCompression.GROUP_3_FAX;
    CodecOptions options = compression.getCompressionCodecOptions(ifd);
    compression.compress(data, options);
  }

  @Test(expectedExceptions={ FormatException.class })
  public void testGROUP_4_FAX() throws FormatException, IOException {
    TiffCompression compression = TiffCompression.GROUP_3_FAX;
    CodecOptions options = compression.getCompressionCodecOptions(ifd);
    compression.compress(data, options);
  }

  @Test
  public void testLZW() throws FormatException, IOException {
    TiffCompression compression = TiffCompression.LZW;
    CodecOptions options = compression.getCompressionCodecOptions(ifd);
    byte[] compressed = compression.compress(data, options);
    assertNotNull(compressed);
  }

  @Test
  public void testJPEG() throws FormatException, IOException {
    TiffCompression compression = TiffCompression.JPEG;
    ifd.put(IFD.BITS_PER_SAMPLE, new int[] { 8 });
    CodecOptions options = compression.getCompressionCodecOptions(ifd);
    byte[] compressed = compression.compress(data, options);
    assertNotNull(compressed);
  }

  @Test(expectedExceptions={ FormatException.class })
  public void testPACK_BITS() throws FormatException, IOException {
    TiffCompression compression = TiffCompression.PACK_BITS;
    CodecOptions options = compression.getCompressionCodecOptions(ifd);
    compression.compress(data, options);
  }

  @Test
  public void testPROPRIETARY_DEFLATE() throws FormatException, IOException {
    TiffCompression compression = TiffCompression.PROPRIETARY_DEFLATE;
    CodecOptions options = compression.getCompressionCodecOptions(ifd);
    byte[] compressed = compression.compress(data, options);
    assertNotNull(compressed);
  }

  @Test
  public void testDEFLATE() throws FormatException, IOException {
    TiffCompression compression = TiffCompression.DEFLATE;
    CodecOptions options = compression.getCompressionCodecOptions(ifd);
    byte[] compressed = compression.compress(data, options);
    assertNotNull(compressed);
  }

  @Test(expectedExceptions={ FormatException.class })
  public void testTHUNDERSCAN() throws FormatException, IOException {
    TiffCompression compression = TiffCompression.THUNDERSCAN;
    CodecOptions options = compression.getCompressionCodecOptions(ifd);
    compression.compress(data, options);
  }

  @Test
  public void testJPEG_2000() throws FormatException, IOException {
    TiffCompression compression = TiffCompression.JPEG_2000;
    CodecOptions options = compression.getCompressionCodecOptions(ifd);
    byte[] compressed = compression.compress(data, options);
    assertNotNull(compressed);
  }

  @Test
  public void testJPEG_2000_LOSSY() throws FormatException, IOException {
    TiffCompression compression = TiffCompression.JPEG_2000_LOSSY;
    CodecOptions options = compression.getCompressionCodecOptions(ifd);
    byte[] compressed = compression.compress(data, options);
    assertNotNull(compressed);
  }

  @Test
  public void testALT_JPEG() throws FormatException, IOException {
    TiffCompression compression = TiffCompression.ALT_JPEG;
    ifd.put(IFD.BITS_PER_SAMPLE, new int[] { 8 });
    CodecOptions options = compression.getCompressionCodecOptions(ifd);
    byte[] compressed = compression.compress(data, options);
    assertNotNull(compressed);
  }

  @Test(expectedExceptions={ FormatException.class })
  public void testNIKON() throws FormatException, IOException {
    TiffCompression compression = TiffCompression.NIKON;
    CodecOptions options = compression.getCompressionCodecOptions(ifd);
    compression.compress(data, options);
  }

<<<<<<< HEAD
=======
  @Test(expectedExceptions={ FormatException.class })
  public void testLURAWAVE() throws FormatException, IOException {
    TiffCompression compression = TiffCompression.LURAWAVE;
    CodecOptions options = compression.getCompressionCodecOptions(ifd);
    compression.compress(data, options);
  }

  //@Test(expectedExceptions={ FormatException.class })
  //public void testJETRAW() throws FormatException, IOException {
  //  TiffCompression compression = TiffCompression.JETRAW;
  //  CodecOptions options = compression.getCompressionCodecOptions(ifd);
  //  compression.compress(data, options);
  //}

>>>>>>> 36970183
  @Test(enabled=true)
  public void testJPEG_2000_ResetQuality() throws FormatException, IOException {
    TiffCompression compression = TiffCompression.JPEG_2000;
    JPEG2000CodecOptions opt = JPEG2000CodecOptions.getDefaultOptions();
    opt.quality = 1.0f;
    CodecOptions options = compression.getCompressionCodecOptions(ifd, opt);
    assertEquals(options.quality, opt.quality);
    compression = TiffCompression.JPEG_2000_LOSSY;
    options = compression.getCompressionCodecOptions(ifd, opt);
    assertEquals(options.quality, opt.quality);
    compression = TiffCompression.ALT_JPEG2000;
    options = compression.getCompressionCodecOptions(ifd, opt);
    assertEquals(options.quality, opt.quality);
  }

  @Test(enabled=true)
  public void testJPEG_2000_ResetBlockSize() throws FormatException, IOException {
    TiffCompression compression = TiffCompression.JPEG_2000;
    JPEG2000CodecOptions opt = JPEG2000CodecOptions.getDefaultOptions();
    int v = 16;
    opt.codeBlockSize = new int[] {v, v};
    CodecOptions options = compression.getCompressionCodecOptions(ifd, opt);
    assertTrue(options instanceof JPEG2000CodecOptions);
    JPEG2000CodecOptions j2k = (JPEG2000CodecOptions) options;
    assertEquals(j2k.codeBlockSize.length, opt.codeBlockSize.length);
    for (int i = 0; i < j2k.codeBlockSize.length; i++) {
      assertEquals(j2k.codeBlockSize[i], opt.codeBlockSize[i]);
    }
    compression = TiffCompression.JPEG_2000_LOSSY;
    options = compression.getCompressionCodecOptions(ifd, opt);
    assertTrue(options instanceof JPEG2000CodecOptions);
    j2k = (JPEG2000CodecOptions) options;
    assertEquals(j2k.codeBlockSize.length, opt.codeBlockSize.length);
    for (int i = 0; i < j2k.codeBlockSize.length; i++) {
      assertEquals(j2k.codeBlockSize[i], opt.codeBlockSize[i]);
    }
    compression = TiffCompression.ALT_JPEG2000;
    options = compression.getCompressionCodecOptions(ifd, opt);
    j2k = (JPEG2000CodecOptions) options;
    assertEquals(j2k.codeBlockSize.length, opt.codeBlockSize.length);
    for (int i = 0; i < j2k.codeBlockSize.length; i++) {
      assertEquals(j2k.codeBlockSize[i], opt.codeBlockSize[i]);
    }
  }

  @Test(enabled=true)
  public void testJPEG_2000_ResetNumberDecompositionLevel() 
    throws FormatException, IOException {
    TiffCompression compression = TiffCompression.JPEG_2000;
    JPEG2000CodecOptions opt = JPEG2000CodecOptions.getDefaultOptions();
    int v = 16;
    opt.numDecompositionLevels = v;
    CodecOptions options = compression.getCompressionCodecOptions(ifd, opt);
    assertTrue(options instanceof JPEG2000CodecOptions);
    JPEG2000CodecOptions j2k = (JPEG2000CodecOptions) options;
    assertEquals(j2k.numDecompositionLevels, opt.numDecompositionLevels);
    compression = TiffCompression.JPEG_2000_LOSSY;
    options = compression.getCompressionCodecOptions(ifd, opt);
    assertTrue(options instanceof JPEG2000CodecOptions);
    j2k = (JPEG2000CodecOptions) options;
    assertEquals(j2k.numDecompositionLevels, opt.numDecompositionLevels);
    compression = TiffCompression.ALT_JPEG2000;
    options = compression.getCompressionCodecOptions(ifd, opt);
    j2k = (JPEG2000CodecOptions) options;
    assertEquals(j2k.numDecompositionLevels, opt.numDecompositionLevels);
  }

}<|MERGE_RESOLUTION|>--- conflicted
+++ resolved
@@ -181,15 +181,6 @@
     compression.compress(data, options);
   }
 
-<<<<<<< HEAD
-=======
-  @Test(expectedExceptions={ FormatException.class })
-  public void testLURAWAVE() throws FormatException, IOException {
-    TiffCompression compression = TiffCompression.LURAWAVE;
-    CodecOptions options = compression.getCompressionCodecOptions(ifd);
-    compression.compress(data, options);
-  }
-
   //@Test(expectedExceptions={ FormatException.class })
   //public void testJETRAW() throws FormatException, IOException {
   //  TiffCompression compression = TiffCompression.JETRAW;
@@ -197,7 +188,6 @@
   //  compression.compress(data, options);
   //}
 
->>>>>>> 36970183
   @Test(enabled=true)
   public void testJPEG_2000_ResetQuality() throws FormatException, IOException {
     TiffCompression compression = TiffCompression.JPEG_2000;
