--- conflicted
+++ resolved
@@ -180,19 +180,4 @@
     options.split = 1;
     assertNotNull(compression.decompress(DATA, options));
   }
-
-<<<<<<< HEAD
-=======
-  @Test(expectedExceptions={ FormatException.class })
-  public void testLURAWAVE() throws FormatException, IOException {
-    TiffCompression compression = TiffCompression.LURAWAVE;
-    assertNotNull(compression.decompress(DATA, OPTIONS));
-  }
-
-  @Test(expectedExceptions={ FormatException.class })
-  public void testJETRAW() throws FormatException, IOException {
-    TiffCompression compression = TiffCompression.JETRAW;
-    assertNotNull(compression.decompress(DATA, OPTIONS));
-  }
->>>>>>> 36970183
 }