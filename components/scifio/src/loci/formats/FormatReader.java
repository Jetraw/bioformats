--- conflicted
+++ resolved
@@ -377,16 +377,16 @@
   }
 
   protected void addSeriesMetaList(String key, Object value) {
-    Vector list = (Vector) core[getCoreIndex()].seriesMetadata.get(key);
+    Vector list = (Vector) core.get(getCoreIndex()).seriesMetadata.get(key);
     addSeriesMeta(key, value);
-    Object newValue = core[getCoreIndex()].seriesMetadata.get(key);
+    Object newValue = core.get(getCoreIndex()).seriesMetadata.get(key);
     if (newValue != null) {
       if (list == null) {
         list = new Vector();
       }
 
       list.add(newValue);
-      core[getCoreIndex()].seriesMetadata.put(key, list);
+      core.get(getCoreIndex()).seriesMetadata.put(key, list);
     }
   }
 
@@ -408,8 +408,8 @@
       }
     }
 
-    for (int s=0; s<core.length; s++) {
-      Hashtable<String, Object> meta = core[s].seriesMetadata;
+    for (int s=0; s<core.size(); s++) {
+      Hashtable<String, Object> meta = core.get(s).seriesMetadata;
       keys = meta.keySet().toArray(new String[0]);
       for (String key : keys) {
         Object v = meta.get(key);
@@ -426,7 +426,7 @@
           meta.remove(key);
         }
       }
-      core[s].seriesMetadata = meta;
+      core.get(s).seriesMetadata = meta;
     }
   }
 
@@ -1073,12 +1073,8 @@
   /* @see IFormatReader#getSeriesMetadata() */
   public Hashtable<String, Object> getSeriesMetadata() {
     FormatTools.assertId(currentId, true, 1);
-<<<<<<< HEAD
     flattenHashtables();
-    return core[getCoreIndex()].seriesMetadata;
-=======
     return core.get(getCoreIndex()).seriesMetadata;
->>>>>>> c7f6127e
   }
 
   /** @deprecated */
