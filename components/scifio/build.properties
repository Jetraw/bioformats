--- conflicted
+++ resolved
@@ -8,11 +8,7 @@
 
 component.name           = scifio
 component.jar            = scifio.jar
-<<<<<<< HEAD
-component.version        = 4.4.2
-=======
 component.version        = 4.4.4
->>>>>>> 96c615be
 component.classpath      = ${artifact.dir}/jai_imageio.jar:\
                            ${artifact.dir}/loci-common.jar:\
                            ${artifact.dir}/lwf-stubs.jar:\
