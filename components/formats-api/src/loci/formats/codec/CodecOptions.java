--- conflicted
+++ resolved
@@ -118,17 +118,16 @@
   public boolean ycbcr;
 
   /**
-<<<<<<< HEAD
    * Whether or not to use chroma subsampling.
    * Only used when creating an image (WRITE).
    * Default is false (use chroma subsampling).
    */
   public boolean disableChromaSubsampling;
-=======
+  
+  /**
    * Jetraw calibration identifier
    */
   public String jetrawIdentifier;
->>>>>>> 36970183
 
   // -- Constructors --
 
@@ -155,11 +154,8 @@
       this.tileGridXOffset = options.tileGridXOffset;
       this.tileGridYOffset = options.tileGridYOffset;
       this.ycbcr = options.ycbcr;
-<<<<<<< HEAD
       this.disableChromaSubsampling = options.disableChromaSubsampling;
-=======
       this.jetrawIdentifier = options.jetrawIdentifier;
->>>>>>> 36970183
     }
   }
 
@@ -172,11 +168,8 @@
     options.interleaved = false;
     options.lossless = true;
     options.ycbcr = false;
-<<<<<<< HEAD
     options.disableChromaSubsampling = false;
-=======
     options.jetrawIdentifier = null;
->>>>>>> 36970183
     return options;
   }
 
