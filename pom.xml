--- conflicted
+++ resolved
@@ -57,13 +57,8 @@
     <ome-poi.version>5.3.3</ome-poi.version>
     <ome-mdbtools.version>5.3.2</ome-mdbtools.version>
     <ome-jai.version>0.1.3</ome-jai.version>
-<<<<<<< HEAD
-    <ome-codecs.version>0.2.5</ome-codecs.version>
+    <ome-codecs.version>0.3.0</ome-codecs.version>
     <jxrlib.version>0.2.2</jxrlib.version>
-=======
-    <ome-codecs.version>0.3.0</ome-codecs.version>
-    <jxrlib.version>0.2.1</jxrlib.version>
->>>>>>> 9e382ad0
     <xalan.version>2.7.2</xalan.version>
 
     <!-- Maven plugin versions -->
