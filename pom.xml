<?xml version="1.0" encoding="UTF-8"?>
<project xmlns="http://maven.apache.org/POM/4.0.0"
  xmlns:xsi="http://www.w3.org/2001/XMLSchema-instance"
  xsi:schemaLocation="http://maven.apache.org/POM/4.0.0
    http://maven.apache.org/xsd/maven-4.0.0.xsd">
  <modelVersion>4.0.0</modelVersion>

  <groupId>ome</groupId>
  <artifactId>pom-bio-formats</artifactId>
  <version>6.10.0-SNAPSHOT</version>
  <packaging>pom</packaging>

  <name>Bio-Formats projects</name>
  <description>Umbrella project for the Bio-Formats software project.</description>
  <url>https://www.openmicroscopy.org/bio-formats</url>
  <inceptionYear>2005</inceptionYear>

  <modules>
    <module>components/forks/turbojpeg</module>
    <module>components/formats-api</module>
    <module>components/formats-bsd</module>
    <module>components/formats-gpl</module>
    <module>components/bundles/bioformats_package</module>
    <module>components/bio-formats-plugins</module>
    <module>components/bio-formats-tools</module>
    <module>components/test-suite</module>
  </modules>

  <properties>
    <!-- If two artifacts on the classpath use two different versions of the
         same dependency, behavior is inconsistent at best, and often broken.
         The following properties facilitate consistency of dependency
         versions between various projects in the SciJava software stack.
         When possible, we advise using the relevant groupId and version
         properties for your dependencies rather than hardcoding them. -->

    <release.version>6.10.0-SNAPSHOT</release.version>
    <date>${maven.build.timestamp}</date>
    <year>2017</year>
    <project.rootdir>${basedir}</project.rootdir>
    <imagej1.version>1.51r</imagej1.version>
    <jgoodies-forms.version>1.7.2</jgoodies-forms.version>
    <logback.version>1.2.9</logback.version>
    <ome-stubs.version>5.3.2</ome-stubs.version>
    <lwf-stubs.version>${ome-stubs.version}</lwf-stubs.version>
    <mipav-stubs.version>${ome-stubs.version}</mipav-stubs.version>
    <ome-metakit.version>5.3.4</ome-metakit.version>
    <metakit.version>${ome-metakit.version}</metakit.version>
    <slf4j.version>1.7.6</slf4j.version>
    <kryo.version>4.0.2</kryo.version>
    <testng.version>6.8</testng.version>
    <ome-common.version>6.0.9</ome-common.version>
    <ome-model.group>org.openmicroscopy</ome-model.group>
<<<<<<< HEAD
    <ome-model.version>6.2.3</ome-model.version>
    <ome-poi.version>5.3.5</ome-poi.version>
=======
    <ome-model.version>6.3.1</ome-model.version>
    <ome-poi.version>5.3.6</ome-poi.version>
>>>>>>> 52d71a9d
    <ome-mdbtools.version>5.3.2</ome-mdbtools.version>
    <ome-jai.version>0.1.3</ome-jai.version>
    <ome-codecs.version>0.3.2</ome-codecs.version>
    <jxrlib.version>0.2.4</jxrlib.version>
    <xalan.version>2.7.2</xalan.version>
    <sqlite.version>3.28.0</sqlite.version>

    <!-- Maven plugin versions -->
    <maven-javadoc-plugin.version>3.0.1</maven-javadoc-plugin.version>

    <!-- NB: Avoid platform encoding warning when copying resources. -->
    <project.build.sourceEncoding>UTF-8</project.build.sourceEncoding>
    <project.reporting.outputEncoding>UTF-8</project.reporting.outputEncoding>

    <!-- NB: Specify formatting of the maven.build.timestamp property. -->
    <maven.build.timestamp.format>d MMMMM yyyy</maven.build.timestamp.format>

    <!-- NB: Override argLine property for extra maven-surefire-plugin args. -->
    <argLine/>
  </properties>

  <build>
    <!-- It is nice for "mvn" with no arguments to do something reasonable. -->
    <defaultGoal>install</defaultGoal>

    <sourceDirectory>${project.basedir}/src</sourceDirectory>
    <testSourceDirectory>${project.basedir}/test</testSourceDirectory>
    <resources>
      <resource>
        <directory>${project.basedir}/src</directory>
        <excludes>
          <exclude>**/*.java</exclude>
          <exclude>**/package.html</exclude>
          <exclude>**/*.properties</exclude>
        </excludes>
      </resource>
      <resource>
        <targetPath>META-INF/lib</targetPath>
        <directory>${project.basedir}/lib</directory>
      </resource>
      <resource>
        <directory>${project.basedir}/src</directory>
        <includes>
          <include>**/*.properties</include>
          <include>**/*.cpp</include>
        </includes>
        <filtering>true</filtering>
      </resource>
      <resource>
        <directory>${project.basedir}</directory>
        <includes>
          <include>utils/*.cpp</include>
        </includes>
        <filtering>true</filtering>
      </resource>
    </resources>
    <testResources>
      <testResource>
        <directory>${project.basedir}/test</directory>
        <excludes>
          <exclude>**/*.java</exclude>
          <exclude>**/package.html</exclude>
        </excludes>
      </testResource>
    </testResources>

    <plugins>
      <plugin>
        <groupId>org.apache.maven.plugins</groupId>
        <artifactId>maven-enforcer-plugin</artifactId>
      </plugin>

      <!-- Create -sources.jar when building. -->
      <plugin>
        <artifactId>maven-source-plugin</artifactId>
      </plugin>

      <plugin>
        <artifactId>maven-surefire-plugin</artifactId>
      </plugin>

      <!-- Add Implementation-Build entry to JAR manifest. -->
      <plugin>
        <groupId>org.codehaus.mojo</groupId>
        <artifactId>buildnumber-maven-plugin</artifactId>
      </plugin>

      <!-- Enable 'license:' goals. -->
      <plugin>
        <groupId>org.codehaus.mojo</groupId>
        <artifactId>license-maven-plugin</artifactId>
        <configuration>
          <licenseName>gpl_v2</licenseName>
          <organizationName>Open Microscopy Environment:
  - Board of Regents of the University of Wisconsin-Madison
  - Glencoe Software, Inc.
  - University of Dundee</organizationName>
            <!-- NB: Avoid stomping on variant copyright holders. -->
            <canUpdateCopyright>false</canUpdateCopyright>
          <roots>
            <root>src</root>
            <root>test</root>
            <root>utils</root>
            <root>doc</root>
          </roots>
        </configuration>
      </plugin>
    </plugins>

    <!-- We use wagon-webdav-jackrabbit 1.0 for deploys, since it is
         compatible with both Maven 2.2.x and Maven 3.0.x cross-platform. -->
    <extensions>
      <extension>
        <groupId>org.apache.maven.wagon</groupId>
        <artifactId>wagon-webdav-jackrabbit</artifactId>
        <version>1.0</version>
      </extension>
    </extensions>

    <pluginManagement>
      <plugins>
        <!-- Enforce minimum maven version -->
        <plugin>
          <groupId>org.apache.maven.plugins</groupId>
          <artifactId>maven-enforcer-plugin</artifactId>
          <version>3.0.0-M2</version>
          <executions>
            <execution>
              <id>enforce-versions</id>
              <goals>
                <goal>enforce</goal>
              </goals>
              <configuration>
                <rules>
                  <requireMavenVersion>
                    <version>[3.0.5,)</version>
                  </requireMavenVersion>
                  <requireJavaVersion>
                    <version>[1.7,)</version>
                  </requireJavaVersion>
                </rules>
              </configuration>
            </execution>
          </executions>
        </plugin>

        <plugin>
          <artifactId>maven-assembly-plugin</artifactId>
          <version>3.1.0</version>
        </plugin>

        <plugin>
          <artifactId>maven-clean-plugin</artifactId>
          <version>3.1.0</version>
        </plugin>

        <plugin>
          <artifactId>maven-compiler-plugin</artifactId>
          <version>3.7.0</version>
          <!-- Require the Java 8 platform. -->
          <configuration>
            <source>1.8</source>
            <target>1.8</target>
          </configuration>
        </plugin>

        <plugin>
          <artifactId>maven-dependency-plugin</artifactId>
          <version>3.1.1</version>
        </plugin>

        <plugin>
          <artifactId>maven-deploy-plugin</artifactId>
          <version>2.8.2</version>
        </plugin>

        <plugin>
          <artifactId>maven-install-plugin</artifactId>
          <version>2.5.2</version>
        </plugin>

        <plugin>
          <artifactId>maven-jar-plugin</artifactId>
          <version>3.1.0</version>
          <!-- Always add classpath to JAR manifests. -->
          <configuration>
            <skipIfEmpty>true</skipIfEmpty>
            <archive>
              <manifest>
                <addClasspath>true</addClasspath>
                <addDefaultImplementationEntries>true</addDefaultImplementationEntries>
                <addDefaultSpecificationEntries>true</addDefaultSpecificationEntries>
              </manifest>
              <manifestEntries>
                <!-- Add SCM revision from buildnumber plugin, if available. -->
                <Implementation-Build>${buildNumber}</Implementation-Build>
                <!-- Add a formatted timestamp for the build. -->
                <Implementation-Date>${maven.build.timestamp}</Implementation-Date>
              </manifestEntries>
            </archive>
            <excludes>
              <exclude>**/*.cpp</exclude>
              <exclude>**/*.h</exclude>
            </excludes>
          </configuration>
          <executions>
            <execution>
              <goals>
                <goal>test-jar</goal>
              </goals>
            </execution>
          </executions>
        </plugin>

        <plugin>
          <artifactId>maven-javadoc-plugin</artifactId>
          <version>${maven-javadoc-plugin.version}</version>
          <configuration>
            <javadocDirectory>${project.basedir}/src</javadocDirectory>
            <maxmemory>1024m</maxmemory>
            <!-- Workaround for javadoc bug when classes in the default
                 package access classes from non-default packages. See:
                 http://bugs.sun.com/bugdatabase/view_bug.do?bug_id=5101868 -->
            <use>false</use>
            <links>
              <!-- Java 8 -->
              <link>http://docs.oracle.com/javase/8/docs/api/</link>

              <!-- ImageJ1 -->
              <link>http://jenkins.imagej.net/job/ImageJ1-javadoc/javadoc/</link>
            </links>
          </configuration>
        </plugin>

        <plugin>
          <artifactId>maven-plugin-plugin</artifactId>
          <version>3.5.2</version>
        </plugin>

        <plugin>
          <artifactId>maven-release-plugin</artifactId>
          <version>2.5.3</version>
          <dependencies>
            <dependency>
              <groupId>org.apache.maven.scm</groupId>
              <artifactId>maven-scm-provider-gitexe</artifactId>
              <version>1.9</version>
            </dependency>
          </dependencies>
        </plugin>

        <plugin>
          <artifactId>maven-resources-plugin</artifactId>
          <version>3.1.0</version>
        </plugin>

        <plugin>
          <artifactId>maven-site-plugin</artifactId>
          <version>3.7.1</version>
        </plugin>

        <plugin>
          <artifactId>maven-source-plugin</artifactId>
          <version>3.0.1</version>
          <!-- Build source artifact in addition to main artifact. -->
          <executions>
            <execution>
              <goals>
                <goal>jar</goal>
              </goals>
            </execution>
          </executions>
        </plugin>

        <plugin>
          <artifactId>maven-surefire-plugin</artifactId>
          <version>2.22.0</version>
          <!-- Make sure that:
               A) unit tests run with sufficient RAM allocated;
               B) unit tests do not pop a Java dock icon on OS X;
               C) additional args can be given via argLine property;

               Sometimes, one needs to pass JVM options to the JVM
               running the unit tests, such as -verbose:class or
               -Djava.awt.headless=true.

               Unfortunately, maven-surefire does not expose a
               command-line interface to do so, therefore let's
               simulate it by re-using the property 'argLine' to
               specify those options. -->
          <configuration>
            <argLine>-Xms512m -Xmx512m -Dapple.awt.UIElement="true" ${argLine}</argLine>
          </configuration>
        </plugin>

        <!-- Build Number Maven plugin -
             http://mojo.codehaus.org/buildnumber-maven-plugin/
             This plugin embeds a build number in the JAR manifest. -->
        <plugin>
          <groupId>org.codehaus.mojo</groupId>
          <artifactId>buildnumber-maven-plugin</artifactId>
          <version>1.4</version>
          <!-- Record SCM revision in manifest. -->
          <executions>
            <execution>
              <phase>validate</phase>
              <goals>
                <goal>create</goal>
              </goals>
            </execution>
          </executions>
          <configuration>
            <revisionOnScmFailure>UNKNOWN</revisionOnScmFailure>
          </configuration>
        </plugin>

        <!-- Exec Maven plugin -
        http://mojo.codehaus.org/exec-maven-plugin/
        This plugin launches a Java class using Maven. -->
        <plugin>
          <groupId>org.codehaus.mojo</groupId>
          <artifactId>exec-maven-plugin</artifactId>
          <version>1.6.0</version>
        </plugin>

        <!-- License Maven plugin -
             http://mojo.codehaus.org/license-maven-plugin/
             This plugin manages project licenses and source file headers. -->
        <plugin>
          <groupId>org.codehaus.mojo</groupId>
          <artifactId>license-maven-plugin</artifactId>
          <version>1.16</version>
          <configuration>
            <projectName>${project.description}</projectName>
            <addJavaLicenseAfterPackage>false</addJavaLicenseAfterPackage>
            <canUpdateDescription>true</canUpdateDescription>
            <canUpdateCopyright>true</canUpdateCopyright>
            <extraExtensions>
              <bsh>java</bsh>
              <config>properties</config>
              <ijm>java</ijm>
            </extraExtensions>
          </configuration>
        </plugin>

        <!-- Versions Maven plugin -
             http://mojo.codehaus.org/versions-maven-plugin/
             Check for new plugin versions using
             "mvn versions:display-plugin-updates" -->
        <plugin>
          <groupId>org.codehaus.mojo</groupId>
          <artifactId>versions-maven-plugin</artifactId>
          <version>2.5</version>
        </plugin>
      </plugins>
    </pluginManagement>
  </build>

  <organization>
    <name>Open Microscopy Environment</name>
    <url>http://www.openmicroscopy.org/</url>
  </organization>

  <issueManagement>
    <system>Trac</system>
    <url>https://trac.openmicroscopy.org/ome</url>
  </issueManagement>

  <ciManagement>
    <system>Jenkins</system>
    <url>https://ci.openmicroscopy.org/</url>
  </ciManagement>

  <mailingLists>
    <mailingList>
      <name>OME-users</name>
      <subscribe>http://lists.openmicroscopy.org.uk/mailman/listinfo/ome-users/</subscribe>
      <unsubscribe>http://lists.openmicroscopy.org.uk/mailman/listinfo/ome-users/</unsubscribe>
      <post>ome-users@lists.openmicroscopy.org.uk</post>
      <archive>http://lists.openmicroscopy.org.uk/pipermail/ome-users/</archive>
    </mailingList>
    <mailingList>
      <name>OME-devel</name>
      <subscribe>http://lists.openmicroscopy.org.uk/mailman/listinfo/ome-devel/</subscribe>
      <unsubscribe>http://lists.openmicroscopy.org.uk/mailman/listinfo/ome-devel/</unsubscribe>
      <post>ome-devel@lists.openmicroscopy.org.uk</post>
      <archive>http://lists.openmicroscopy.org.uk/pipermail/ome-devel/</archive>
    </mailingList>
  </mailingLists>

  <scm>
    <connection>scm:git:https://github.com/openmicroscopy/bioformats</connection>
    <developerConnection>scm:git:git@github.com:openmicroscopy/bioformats</developerConnection>
    <tag>HEAD</tag>
    <url>http://github.com/openmicroscopy/bioformats</url>
  </scm>

  <!-- NB: for parent project -->
  <repositories>
    <repository>
      <id>central</id>
      <name>Central Repository</name>
      <url>https://repo.maven.apache.org/maven2</url>
    </repository>
    <repository>
      <id>ome</id>
      <name>OME Artifactory</name>
      <url>https://artifacts.openmicroscopy.org/artifactory/maven/</url>
    </repository>
  </repositories>

  <pluginRepositories>
    <pluginRepository>
      <id>central</id>
      <name>Central Repository</name>
      <url>https://repo.maven.apache.org/maven2</url>
      <layout>default</layout>
    </pluginRepository>
  </pluginRepositories>

  <distributionManagement>
    <repository>
      <id>ome.staging</id>
      <name>OME Staging Repository</name>
      <url>https://artifacts.openmicroscopy.org/artifactory/ome.staging</url>
    </repository>
    <snapshotRepository>
      <id>ome.snapshots</id>
      <name>OME Snapshots Repository</name>
      <url>https://artifacts.openmicroscopy.org/artifactory/ome.snapshots</url>
    </snapshotRepository>
  </distributionManagement>

  <profiles>
    <!-- Run integration tests when "-P run-its" is passed.
         This works using the maven-invoker-plugin. -->
    <profile>
      <id>run-its</id>
      <build>
        <defaultGoal>integration-test</defaultGoal>
        <plugins>
          <plugin>
            <artifactId>maven-invoker-plugin</artifactId>
            <version>3.1.0</version>
            <configuration>
              <debug>${invoker.debug}</debug>
              <showErrors>true</showErrors>
              <streamLogs>true</streamLogs>
              <projectsDirectory>src/it</projectsDirectory>
              <cloneProjectsTo>${project.build.directory}/it</cloneProjectsTo>
              <pomIncludes>
                <pomInclude>*/pom.xml</pomInclude>
              </pomIncludes>
              <settingsFile>src/it/settings.xml</settingsFile>
              <localRepositoryPath>${project.build.directory}/local-repo</localRepositoryPath>
              <preBuildHookScript>setup.bsh</preBuildHookScript>
              <postBuildHookScript>verify.bsh</postBuildHookScript>
            </configuration>
            <executions>
              <execution>
                <id>integration-test</id>
                <goals>
                  <goal>install</goal>
                  <goal>run</goal>
                </goals>
              </execution>
            </executions>
          </plugin>
        </plugins>
      </build>
    </profile>
    <profile>
      <id>only-eclipse</id>
      <activation>
        <property>
          <name>m2e.version</name>
        </property>
      </activation>
      <build>
        <pluginManagement>
          <plugins>
            <!-- Eclipse-specific configuration

                 With a recent version of m2e, Eclipse's Maven
                 binding, it is no longer enough to configure plugins;
                 they will be ignored by default. But we really want
                 the buildnumber and the jar plugin to do their
                 job. So now we have to add lifecycle mappings in
                 addition to configuring the plugins.

                 Let's hope that m2e remains the only IDE Maven
                 binding that requires such a lot of additional work
                 just to get the same result as plain Maven would
                 produce out of the box. -->
            <plugin>
              <groupId>org.eclipse.m2e</groupId>
              <artifactId>lifecycle-mapping</artifactId>
              <version>1.0.0</version>
              <configuration>
                <lifecycleMappingMetadata>
                  <pluginExecutions>
                    <pluginExecution>
                      <pluginExecutionFilter>
                        <groupId>org.codehaus.gmaven</groupId>
                        <artifactId>gmaven-plugin</artifactId>
                        <versionRange>[2.0.6,)</versionRange>
                        <goals>
                          <goal>execute</goal>
                        </goals>
                      </pluginExecutionFilter>
                      <action>
                        <ignore />
                      </action>
                    </pluginExecution>
                    <pluginExecution>
                      <pluginExecutionFilter>
                        <groupId>org.codehaus.mojo</groupId>
                        <artifactId>buildnumber-maven-plugin</artifactId>
                        <versionRange>[1.4,)</versionRange>
                        <goals>
                          <goal>create</goal>
                        </goals>
                      </pluginExecutionFilter>
                      <action>
                        <execute>
                          <runOnIncremental>true</runOnIncremental>
                          <runOnConfiguration>true</runOnConfiguration>
                        </execute>
                      </action>
                    </pluginExecution>
                    <pluginExecution>
                      <pluginExecutionFilter>
                        <groupId>org.apache.maven.plugins</groupId>
                        <artifactId>maven-jar-plugin</artifactId>
                        <versionRange>[3.0.2,)</versionRange>
                        <goals>
                          <goal>jar</goal>
                        </goals>
                      </pluginExecutionFilter>
                      <action>
                        <execute>
                          <runOnIncremental>true</runOnIncremental>
                          <runOnConfiguration>true</runOnConfiguration>
                        </execute>
                      </action>
                    </pluginExecution>
                    <pluginExecution>
                      <pluginExecutionFilter>
                        <groupId>net.imagej</groupId>
                        <artifactId>imagej-maven-plugin</artifactId>
                        <versionRange>[0.6.0,)</versionRange>
                        <goals>
                          <goal>set-rootdir</goal>
                        </goals>
                      </pluginExecutionFilter>
                      <action>
                        <ignore />
                      </action>
                    </pluginExecution>
                  </pluginExecutions>
                </lifecycleMappingMetadata>
              </configuration>
            </plugin>
          </plugins>
        </pluginManagement>
      </build>
    </profile>
  </profiles>

</project><|MERGE_RESOLUTION|>--- conflicted
+++ resolved
@@ -51,13 +51,8 @@
     <testng.version>6.8</testng.version>
     <ome-common.version>6.0.9</ome-common.version>
     <ome-model.group>org.openmicroscopy</ome-model.group>
-<<<<<<< HEAD
-    <ome-model.version>6.2.3</ome-model.version>
-    <ome-poi.version>5.3.5</ome-poi.version>
-=======
     <ome-model.version>6.3.1</ome-model.version>
     <ome-poi.version>5.3.6</ome-poi.version>
->>>>>>> 52d71a9d
     <ome-mdbtools.version>5.3.2</ome-mdbtools.version>
     <ome-jai.version>0.1.3</ome-jai.version>
     <ome-codecs.version>0.3.2</ome-codecs.version>
