environment:
  AV_PROJECTS: 'c:\projects'
  AV_BF_M2: 'c:\projects\m2'
  AV_BF_SOURCE: 'c:\projects\bioformats'

# Note that only Oracle JDK is provided.
  matrix:
    - java: 10
      build: maven
    - java: 1.8
      build: maven
    - java: 1.8
      build: ant
      ant_version: 1.10.1
<<<<<<< HEAD
    - java: 1.7
      build: maven
=======
>>>>>>> a8c8a296

cache:
  - '%AV_BF_M2% -> appveyor.yml'

os: 'Visual Studio 2015'
clone_folder: '%AV_BF_SOURCE%'
clone_depth: 5
platform: x64

init:
  - git config --global core.autocrlf input
  - if [%build%] == [ant] appveyor-retry cinst -y ant --version %ant_version%
  - refreshenv
  - 'if [%java%] == [1.8] set "JAVA_HOME=C:\Program Files\Java\jdk1.8.0"'
  - 'if [%java%] == [10] set "JAVA_HOME=C:\Program Files\Java\jdk10"'
  - PATH=%JAVA_HOME%\bin;%PATH%
  - 'if [%build%] == [maven] set "MAVEN_OPTS=-Dmaven.repo.local=%AV_BF_M2%"'
  - 'if [%build%] == [ant] set "ANT_OPTS=-Dmaven.repo.local=%AV_BF_M2%"'

build_script:
  - tools\test-build %build%<|MERGE_RESOLUTION|>--- conflicted
+++ resolved
@@ -12,11 +12,6 @@
     - java: 1.8
       build: ant
       ant_version: 1.10.1
-<<<<<<< HEAD
-    - java: 1.7
-      build: maven
-=======
->>>>>>> a8c8a296
 
 cache:
   - '%AV_BF_M2% -> appveyor.yml'
